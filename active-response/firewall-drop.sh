#!/bin/sh
# Author: Rafael M. Capovilla
# Last modified: Daniel B. Cid

UNAME=`uname`
GREP=`which grep`
PFCTL="/sbin/pfctl"

# Getting pf rules file.
PFCTL_RULES=`${GREP} pf_rules /etc/rc.conf | awk -F"=" '{print $2}' | awk '{print $1}' | awk -F"\"" '{print $1 $2}'`
if [ "X${PFCTL_RULES}" = "X" ]; then
    PFCTL_RULES="/etc/pf.conf"
fi    

# Checking if ossec table is configured
PFCTL_TABLE=`cat ${PFCTL_RULES} | egrep -v "(^#|^$)" | grep ossec_fwtable | head -1 | awk '{print $2}' | sed "s/<//;s/>//"`
ARG1=""
ACTION=$1
USER=$2
IP=$3
<<<<<<< HEAD
=======
PWD=`pwd`
LOCK="${PWD}/fw-drop"
LOCK_PID="${PWD}/fw-drop/pid"
>>>>>>> 7d6ac217


# Finding path
LOCAL=`dirname $0`;
cd $LOCAL
cd ../
echo "`date` $0 $1 $2 $3 $4 $5" >> ${PWD}/../logs/active-responses.log


# Checking for an IP
if [ "x${IP}" = "x" ]; then
   echo "$0: <action> <username> <ip>" 
   exit 1;
fi



# Blocking IP
if [ "x${ACTION}" != "xadd" -a "x${ACTION}" != "xdelete" ]; then
   echo "$0: invalid action: ${ACTION}"
   echo "$0: invalid action: ${ACTION}" >> ${PWD}/ossec-hids-responses.log
   exit 1;
fi



<<<<<<< HEAD
# OpenBSD and FreeBSD pf
if [ "X${UNAME}" = "XOpenBSD" -o "X${UNAME}" = "XFreeBSD" ]; then
=======
# We should run on linux
if [ "X${UNAME}" = "XLinux" ]; then
   if [ "x${ACTION}" = "xadd" ]; then
      ARG1="-I INPUT -s ${IP} -j DROP"
      ARG2="-I FORWARD -s ${IP} -j DROP"
   else
      ARG1="-D INPUT -s ${IP} -j DROP"
      ARG2="-D FORWARD -s ${IP} -j DROP"
   fi
   
   # Checking if iptables is present
   if [ ! -x ${IPTABLES} ]; then
      IPTABLES="/usr"${IPTABLES}
      if [ ! -x ${IPTABLES} ]; then
         exit 0;
      fi
   fi

   # Executing and exiting
   COUNT=0;
   lock;
   while [ 1 ]; do
        ${IPTABLES} ${ARG1}
        RES=$?
        if [ $RES = 0 ]; then
            break;
        else
            COUNT=`expr $COUNT + 1`;
            echo "`date` Unable to run (iptables returning != $RES): $COUNT - $0 $1 $2 $3 $4 $5" >> ${PWD}/../logs/active-responses.log     
            sleep $COUNT;

            if [ $COUNT -gt 4 ]; then
                break;
            fi    
        fi
   done
   
   COUNT=0;
   while [ 1 ]; do
        ${IPTABLES} ${ARG2}
        RES=$?
        if [ $RES = 0 ]; then
            break;
        else
            COUNT=`expr $COUNT + 1`;
            echo "`date` Unable to run (iptables returning != $RES): $COUNT - $0 $1 $2 $3 $4 $5" >> ${PWD}/../logs/active-responses.log     
            sleep $COUNT;

            if [ $COUNT -gt 4 ]; then
                break;
            fi       
        fi
   done
   unlock;
            
   exit 0;
   
# FreeBSD, SunOS or NetBSD with ipfilter
elif [ "X${UNAME}" = "XFreeBSD" -o "X${UNAME}" = "XSunOS" -o "X${UNAME}" = "XNetBSD" ]; then
   
   # Checking if ipfilter is present
   ls ${IPFILTER} >> /dev/null 2>&1
   if [ $? != 0 ]; then
      exit 0;
   fi    

   # Checking if echo is present
   ls ${ECHO} >> /dev/null 2>&1
   if [ $? != 0 ]; then
       exit 0;
   fi    
   
   if [ "x${ACTION}" = "xadd" ]; then
      ARG1="\"@1 block out quick from any to ${IP}\""
      ARG2="\"@1 block in quick from ${IP} to any\""
      IPFARG="${IPFILTER} -f -"
   else
      ARG1="\"@1 block out quick from any to ${IP}\""
      ARG2="\"@1 block in quick from ${IP} to any\""
      IPFARG="${IPFILTER} -rf -"
   fi
>>>>>>> 7d6ac217
  
  # Checking if pfctl is present
  ls ${PFCTL} > /dev/null 2>&1
  if [ ! $? = 0 ]; then
      echo "$0: PF not configured."
      echo "$0: PF not configured." >> ${PWD}/ossec-hids-responses.log
	  exit 0;
  fi

  # Checking if we have pf config file
  if [ -e ${PFCTL_RULES} ]; then
      
	#Checking if we got the table to add the bad guys
	if [ "x${PFCTL_TABLE}" = "x" ]; then
        echo "$0: PF not configured."
        echo "$0: PF not configured." >> ${PWD}/ossec-hids-responses.log
		exit 0;
	else
  		if [ "x${ACTION}" = "xadd" ]; then
	     		ARG1="-t $PFCTL_TABLE -T add ${IP}"
		else
	     		ARG1="-t $PFCTL_TABLE -T delete ${IP}"
		fi
	fi
  else
	exit 0;
  fi

  #Executing it
  ${PFCTL} ${ARG1} > /dev/null 2>&1 

  exit 0;
  
else
    exit 0;
fi<|MERGE_RESOLUTION|>--- conflicted
+++ resolved
@@ -1,36 +1,47 @@
 #!/bin/sh
-# Author: Rafael M. Capovilla
-# Last modified: Daniel B. Cid
+# Adds an IP to the iptables drop list (if linux)
+# Adds an IP to the ipfilter drop list (if solaris, freebsd or netbsd)
+# Adds an IP to the ipsec drop list (if aix)
+# Requirements: Linux with iptables, Solaris/FreeBSD/NetBSD with ipfilter or AIX with IPSec
+# Expect: srcip
+# Author: Ahmet Ozturk (ipfilter and IPSec)
+# Author: Daniel B. Cid (iptables)
+# Author: cgzones 
+# Last modified: Oct 04, 2012
 
 UNAME=`uname`
-GREP=`which grep`
-PFCTL="/sbin/pfctl"
-
-# Getting pf rules file.
-PFCTL_RULES=`${GREP} pf_rules /etc/rc.conf | awk -F"=" '{print $2}' | awk '{print $1}' | awk -F"\"" '{print $1 $2}'`
-if [ "X${PFCTL_RULES}" = "X" ]; then
-    PFCTL_RULES="/etc/pf.conf"
+ECHO="/bin/echo"
+GREP="/bin/grep"
+IPTABLES=""
+IP4TABLES="/sbin/iptables"
+IP6TABLES="/sbin/ip6tables"
+IPFILTER="/sbin/ipf"
+if [ "X$UNAME" = "XSunOS" ]; then
+    IPFILTER="/usr/sbin/ipf"
 fi    
-
-# Checking if ossec table is configured
-PFCTL_TABLE=`cat ${PFCTL_RULES} | egrep -v "(^#|^$)" | grep ossec_fwtable | head -1 | awk '{print $2}' | sed "s/<//;s/>//"`
+GENFILT="/usr/sbin/genfilt"
+LSFILT="/usr/sbin/lsfilt"
+MKFILT="/usr/sbin/mkfilt"
+RMFILT="/usr/sbin/rmfilt"
 ARG1=""
+ARG2=""
+RULEID=""
 ACTION=$1
 USER=$2
 IP=$3
-<<<<<<< HEAD
-=======
-PWD=`pwd`
-LOCK="${PWD}/fw-drop"
-LOCK_PID="${PWD}/fw-drop/pid"
->>>>>>> 7d6ac217
-
-
-# Finding path
+
+
 LOCAL=`dirname $0`;
 cd $LOCAL
 cd ../
-echo "`date` $0 $1 $2 $3 $4 $5" >> ${PWD}/../logs/active-responses.log
+PWD=`pwd`
+filename=$(basename "$0")
+
+LOCK="${PWD}/fw-drop"
+LOCK_PID="${LOCK}/pid"
+LOG_FILE="${PWD}/../logs/active-responses.log"
+
+echo "`date` $0 $1 $2 $3 $4 $5" >> ${LOG_FILE}
 
 
 # Checking for an IP
@@ -39,21 +50,94 @@
    exit 1;
 fi
 
+case "${IP}" in
+    *:* ) IPTABLES=$IP6TABLES;;
+    *.* ) IPTABLES=$IP4TABLES;;
+    * ) echo "`date` Unable to run active response (invalid IP: '${IP}')." >> ${LOG_FILE} && exit 1;;
+esac
+
+# This number should be more than enough (even if a hundred
+# instances of this script is ran together). If you have
+# a really loaded env, you can increase it to 75 or 100.
+MAX_ITERATION="50"
+
+# Lock function
+lock()
+{
+    i=0;
+    # Providing a lock.
+    while [ 1 ]; do
+        mkdir ${LOCK} > /dev/null 2>&1
+        MSL=$?
+        if [ "${MSL}" = "0" ]; then
+            # Lock aquired (setting the pid)
+            echo "$$" > ${LOCK_PID}
+            return;
+        fi
+
+        # Getting currently/saved PID locking the file
+        C_PID=`cat ${LOCK_PID} 2>/dev/null`
+        if [ "x" = "x${S_PID}" ]; then
+            S_PID=${C_PID}
+        fi
+
+        # Breaking out of the loop after X attempts
+        if [ "x${C_PID}" = "x${S_PID}" ]; then
+            i=`expr $i + 1`;
+        fi
+
+        # Sleep 1 after 10/25 interactions
+        if [ "$i" = "10" -o "$i" = "25" ]; then
+            sleep 1;
+        fi
+
+        i=`expr $i + 1`;
+
+        # So i increments 2 by 2 if the pid does not change.
+        # If the pid keeps changing, we will increments one
+        # by one and fail after MAX_ITERACTION
+
+        if [ "$i" = "${MAX_ITERATION}" ]; then
+            kill="false"
+            for pid in `pgrep -f "${filename}"`; do
+                if [ "x${pid}" = "x${C_PID}" ]; then
+                    # Unlocking and exiting
+                    kill -9 ${C_PID}
+                    echo "`date` Killed process ${C_PID} holding lock." >> ${LOG_FILE}
+                    kill="true"
+                    unlock;
+                    i=0;
+                    S_PID="";
+                    break;
+                fi
+            done
+
+            if [ "x${kill}" = "xfalse" ]; then
+                echo "`date` Unable kill process ${C_PID} holding lock." >> ${LOG_FILE}
+                # Unlocking and exiting
+                unlock;
+                exit 1;
+            fi
+        fi
+    done
+}
+
+# Unlock function
+unlock()
+{
+   rm -rf ${LOCK} 
+}
+
 
 
 # Blocking IP
 if [ "x${ACTION}" != "xadd" -a "x${ACTION}" != "xdelete" ]; then
    echo "$0: invalid action: ${ACTION}"
-   echo "$0: invalid action: ${ACTION}" >> ${PWD}/ossec-hids-responses.log
    exit 1;
 fi
 
 
 
-<<<<<<< HEAD
-# OpenBSD and FreeBSD pf
-if [ "X${UNAME}" = "XOpenBSD" -o "X${UNAME}" = "XFreeBSD" ]; then
-=======
 # We should run on linux
 if [ "X${UNAME}" = "XLinux" ]; then
    if [ "x${ACTION}" = "xadd" ]; then
@@ -68,7 +152,8 @@
    if [ ! -x ${IPTABLES} ]; then
       IPTABLES="/usr"${IPTABLES}
       if [ ! -x ${IPTABLES} ]; then
-         exit 0;
+        echo "$0: can not find iptables"
+        exit 0;
       fi
    fi
 
@@ -76,13 +161,14 @@
    COUNT=0;
    lock;
    while [ 1 ]; do
+       echo ".."
         ${IPTABLES} ${ARG1}
         RES=$?
         if [ $RES = 0 ]; then
             break;
         else
             COUNT=`expr $COUNT + 1`;
-            echo "`date` Unable to run (iptables returning != $RES): $COUNT - $0 $1 $2 $3 $4 $5" >> ${PWD}/../logs/active-responses.log     
+            echo "`date` Unable to run (iptables returning != $RES): $COUNT - $0 $1 $2 $3 $4 $5" >> ${LOG_FILE}
             sleep $COUNT;
 
             if [ $COUNT -gt 4 ]; then
@@ -91,7 +177,6 @@
         fi
    done
    
-   COUNT=0;
    while [ 1 ]; do
         ${IPTABLES} ${ARG2}
         RES=$?
@@ -99,7 +184,7 @@
             break;
         else
             COUNT=`expr $COUNT + 1`;
-            echo "`date` Unable to run (iptables returning != $RES): $COUNT - $0 $1 $2 $3 $4 $5" >> ${PWD}/../logs/active-responses.log     
+            echo "`date` Unable to run (iptables returning != $RES): $COUNT - $0 $1 $2 $3 $4 $5" >> ${LOG_FILE}
             sleep $COUNT;
 
             if [ $COUNT -gt 4 ]; then
@@ -135,40 +220,62 @@
       ARG2="\"@1 block in quick from ${IP} to any\""
       IPFARG="${IPFILTER} -rf -"
    fi
->>>>>>> 7d6ac217
   
-  # Checking if pfctl is present
-  ls ${PFCTL} > /dev/null 2>&1
-  if [ ! $? = 0 ]; then
-      echo "$0: PF not configured."
-      echo "$0: PF not configured." >> ${PWD}/ossec-hids-responses.log
-	  exit 0;
-  fi
-
-  # Checking if we have pf config file
-  if [ -e ${PFCTL_RULES} ]; then
-      
-	#Checking if we got the table to add the bad guys
-	if [ "x${PFCTL_TABLE}" = "x" ]; then
-        echo "$0: PF not configured."
-        echo "$0: PF not configured." >> ${PWD}/ossec-hids-responses.log
-		exit 0;
-	else
-  		if [ "x${ACTION}" = "xadd" ]; then
-	     		ARG1="-t $PFCTL_TABLE -T add ${IP}"
-		else
-	     		ARG1="-t $PFCTL_TABLE -T delete ${IP}"
-		fi
-	fi
+   # Executing it 
+   eval ${ECHO} ${ARG1}| ${IPFARG}       
+   eval ${ECHO} ${ARG2}| ${IPFARG}
+   
+   exit 0;
+
+# AIX with ipsec
+elif [ "X${UNAME}" = "XAIX" ]; then
+
+  # Checking if genfilt is present
+  ls ${GENFILT} >> /dev/null 2>&1
+  if [ $? != 0 ]; then
+     exit 0;
+  fi
+         
+  # Checking if lsfilt is present
+  ls ${LSFILT} >> /dev/null 2>&1
+  if [ $? != 0 ]; then
+     exit 0;
+  fi
+  # Checking if mkfilt is present
+  ls ${MKFILT} >> /dev/null 2>&1
+  if [ $? != 0 ]; then
+     exit 0;
+  fi
+         
+  # Checking if rmfilt is present
+  ls ${RMFILT} >> /dev/null 2>&1
+  if [ $? != 0 ]; then
+     exit 0;
+  fi
+
+  if [ "x${ACTION}" = "xadd" ]; then
+    ARG1=" -v 4 -a D -s ${IP} -m 255.255.255.255 -d 0.0.0.0 -M 0.0.0.0 -w B -D \"Access Denied by OSSEC-HIDS\"" 
+    #Add filter to rule table
+    eval ${GENFILT} ${ARG1}
+    
+    #Deactivate  and activate the filter rules.
+    eval ${MKFILT} -v 4 -d
+    eval ${MKFILT} -v 4 -u
   else
-	exit 0;
-  fi
-
-  #Executing it
-  ${PFCTL} ${ARG1} > /dev/null 2>&1 
-
-  exit 0;
-  
+    # removing a specific rule is not so easy :(
+     eval ${LSFILT} -v 4 -O  | ${GREP} ${IP} | 
+     while read -r LINE
+     do
+         RULEID=`${ECHO} ${LINE} | cut -f 1 -d "|"`
+         let RULEID=${RULEID}+1
+         ARG1=" -v 4 -n ${RULEID}"
+         eval ${RMFILT} ${ARG1}
+     done
+    #Deactivate  and activate the filter rules.
+    eval ${MKFILT} -v 4 -d
+    eval ${MKFILT} -v 4 -u
+  fi
+
 else
     exit 0;
 fi