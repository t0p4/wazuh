openapi: '3.0.0'
info:
  description: "The Wazuh API is an open source RESTful API that allows for interaction\
    \ with the Wazuh manager from a web browser, command line tool like cURL or any\
    \ script or program that can make web requests. The Wazuh Kibana app relies on\
    \ this heavily and Wazuh’s goal is to accommodate complete remote management of\
    \ the Wazuh infrastructure via the Wazuh Kibana app. Use the API to easily perform\
    \ everyday actions like adding an agent, restarting the manager(s) or agent(s)\
    \ or looking up syscheck details.\n"
  version: '4.0.0'
  x-revision: 4000
  title: 'Wazuh API'
  license:
    name: 'GPL 2.0'
    url: 'https://github.com/wazuh/wazuh/blob/master/LICENSE'

components:
  responses:
    ResponseError:
      description: Response to report a result error
      content:
        application/json:
          schema:
            $ref: '#/components/schemas/ApiError'

  schemas:
    ## Common models
    ApiResponse:
      type: object
      properties:
        message:
          type: string
          description: Human readable description to explain the result of the request

    ListMetadata:
      type: object
      required:
      - totalItems
      properties:
        totalItems:
          type: integer
          format: int32
          minimum: 0
          description: Total elements available. It can be used to implement pagination over results.

    ApiError:
      type: object
      required:
        - type
        - title
        - detail
      nullable: true
      properties:
        type:
          type: string
          format: uri
        title:
          type: string
        detail:
          type: string
        instance:
          type: string
          format: uri
        code:
          type: integer
          format: int32
        remediation:
          type: string
        dapi_errors:
          type: object
          additionalProperties:
            type: object
            properties:
              error:
                type: string
              logfile:
                type: string
                format: path

    ScanIdTime:
      type: object
      properties:
        id:
          type: integer
          format: int64
          description: Scan ID.
        time:
          type: string
          format: date-time
          description: Date when the scan was performed.

    ItemAffected:
      type: object
      required:
      - affected_items
      properties:
        affected_items:
          type: array
          description: Items that successfully applied the API call action.
          items:
            type: string
        failed_items:
          type: array
          description: List of items that have failed when doing the requested operation. It's not returned when it's empty.
          items:
            type: string

    AllItemsAffected:
      type: object
      required:
        - older_than
        - total_affected_items
      allOf:
        - $ref: '#/components/schemas/ItemAffected'
      properties:
        older_than:
          type: string
          format: timeframe
          default: 7d
          description: Returns older than parameter used. It can be the default value or the parameter send by the user.
        total_affected_items:
          type: integer
          format: int32
          description: Number of items that have successfully did the requested operation.
        total_failed_items:
          type: integer
          format: int32
          minimum: 1
          description: Number of items that couldn't do the requested operation. Only returned when it's higher than 0.

    BasicInfo:
      type: object
      properties:
        title:
          type: string
          description: API title name.
        api_version:
          type: string
          description: API version installed in the node.
        revision:
          type: integer
          format: int32
        license_name:
          type: string
          description: API license name.
        license_url:
          type: string
          description: API license url.
        hostname:
          type: string
          description: Server hostname.
        timestamp:
          type: string

    GroupId:
      type: string
      format: alphanumeric

    ## Agents models
    ExtraAgentFields:
      type: object
      required:
      - ip
      - status
      - dateAdd
      - node_name
      properties:
        status:
          $ref: '#/components/schemas/AgentStatus'
        configSum:
          type: string
          description: MD5 checksum of agent configuration file.
        group:
          type: array
          description: List of groups that the agent belongs to.
          items:
            type: string
        mergedSum:
          type: string
          description: MD5 checksum of all agent shared configuration files merged.
        ip:
          type: string
          description: IP where the agent communicates with the manager. If the manager can't get this information, it will be the same as registerIP field.
        registerIP:
          type: string
          description: IP used at agent registration process.
        manager:
          type: string
          description: Hostname of the manager where the agent is reporting to.
        node_name:
          type: string
          description: Node ID where the agent is reporting to.
        dateAdd:
          type: string
          format: date-time
          description: Date when the agent was registered.
        lastKeepAlive:
          type: string
          format: date-time
          description: Date when the last keep alive was received from the agent.
        os:
          type: object
          properties:
            major:
              type: string
            name:
              type: string
            uname:
              type: string
            platform:
              type: string
            version:
              type: string
            codename:
              type: string
            arch:
              type: string
            minor:
              type: string
          description: Agent OS information.

    Agent:
      allOf:
      - $ref: '#/components/schemas/AgentSimple'
      - $ref: '#/components/schemas/ExtraAgentFields'

    AgentGroup:
      type: object
      required:
      - count
      - name
      - configSum
      properties:
        count:
          type: integer
          minimum: 0
          description: Number of agents belonging to that group.
        name:
          type: string
        mergedSum:
          type: string
          format: hash
          description: MD5 checksum of all group shared files merged in a single one (merged.mg)
        configSum:
          type: string
          format: hash
          description: MD5 checksum of the group configuration file (agent.conf).

    AgentGroupDeleted:
      type: object
      required:
      - affected_agents
      - msg
      properties:
        msg:
          type: string
        affected_agents:
          type: array
          description: List of agents which belonged to the group but were moved to the default one.
          items:
            $ref: '#/components/schemas/AgentID'

    AgentIdKey:
      type: object
      required:
        - id
        - key
      properties:
        id:
          $ref: '#/components/schemas/AgentID'
        key:
          type: string
          format: base64

    AgentSimple:
      type: object
      required:
      - id
      - name
      properties:
        version:
          type: string
          description: Wazuh version the agent has intalled.
        id:
          $ref: '#/components/schemas/AgentID'
        name:
          type: string
          description: Agent name used at registration process.

    AgentStatus:
      type: string
      enum:
      - active
      - pending
      - neverconnected
      - disconnected
      description: Agent status. It is calculated based on the last keep alive and the Wazuh version.

    AgentID:
      type: string
      minLength: 3
      description: Agent ID.

    AgentConfiguration:
      type: object
      description: Configuration the agent is currently using. The output of this API call depends on the component requested and the agent configuration.

    GroupConfiguration:
      type: object
      required:
      - filter
      - config
      properties:
        filter:
          type: object
          properties:
            os:
              type: string
              description: OS family where the configuration is being applied.
            name:
              type: string
              description: The name of the agent where that configuration is being applied.
            profile:
              type: string
              description: Profile name. Any agent configured to use the defined profile may use the block.
        config:
          type: object
          description: Group configuration. The fields on this object depend on the actual group configuration.

    ## CisCat models
    CiscatResults:
      type: object
      properties:
        profile:
          type: string
          description: CIS-CAT profile scanned.
        score:
          type: integer
          format: int32
          description: Percentage of passed checks.
        error:
          type: integer
          format: int32
          description: "Number of checks that CIS-CAT wasn't able to run."
        scan:
          $ref: '#/components/schemas/ScanIdTime'
        fail:
          type: integer
          format: int32
          description: Number of failed checks. If this number is higher than 0 the host will probably have a vulnerability.
        benchmark:
          type: string
          description: CIS-CAT benchmark where the profile is defined.
        pass:
          type: integer
          format: int32
          description: Number of passed checks.
        notchecked:
          type: integer
          format: int32
          description: Number of not passed checks.
        unknown:
          type: integer
          format: int32
          description: Number of checks which status CIS-CAT wasn't able to determine.

    ## Cluster models
    ClusterNodeBasic:
      type: object
      properties:
        type:
          type: string
          enum:
          - worker
          - master
          description: Node type.
        version:
          type: string
          format: \d+\.\d+\.\d+
          description: Wazuh version installed in the node.
        ip:
          type: string
          description: IP the node is using to communicate with other nodes in the cluster.

    ClusterNodeName:
      type: string
      description: Node ID.

    ClusterNode:
      allOf:
        - $ref: '#/components/schemas/ClusterNodeBasic'
        - type: object
          properties:
            name:
              $ref: '#/components/schemas/ClusterNodeName'
        
    Healthcheck:
      type: object
      properties:
        name:
          $ref: '#/components/schemas/ClusterNodeName'
        info:
          allOf:
            - $ref: '#/components/schemas/ClusterNodeBasic'
            - type: object
              properties:
                totalActiveAgents:
                  type: integer
                  format: int32
                  minimum: 0
                  description: Number of agents currently reporting to that node.
        status:
          type: array
          description: Field only available in worker nodes. Shows information regarding synchronized data with the master node.
          items:
            type: object
            properties:
              type:
                type: string
                description: Type of synchronization.
                enum:
                  - Agent status
                  - Extra valid
                  - Integrity
                  - Last keep alive
              date_start:
                type: string
                format: date-time
                description: Date when the synchronization process started.
              date_end:
                type: string
                format: date-time
                description: Date when the synchronization process finished.
              synchronized_files:
                type: integer
                format: int32
                description: Number of synchronized files.
              free:
                type: boolean
                description: Whether there is a synchronization process in progress or not.

    DaemonStatus:
      type: string
      enum:
      - stopped
      - running

    # Cluster and manager models
    WazuhDaemonsStatus:
      type: object
      properties:
        ossec-agentlessd:
          $ref: '#/components/schemas/DaemonStatus'
        ossec-analysisd:
          $ref: '#/components/schemas/DaemonStatus'
        ossec-authd:
          $ref: '#/components/schemas/DaemonStatus'
        ossec-csyslogd:
          $ref: '#/components/schemas/DaemonStatus'
        ossec-dbd:
          $ref: '#/components/schemas/DaemonStatus'
        ossec-execd:
          $ref: '#/components/schemas/DaemonStatus'
        ossec-integratord:
          $ref: '#/components/schemas/DaemonStatus'
        ossec-logcollector:
          $ref: '#/components/schemas/DaemonStatus'
        ossec-maild:
          $ref: '#/components/schemas/DaemonStatus'
        ossec-monitord:
          $ref: '#/components/schemas/DaemonStatus'
        ossec-remoted:
          $ref: '#/components/schemas/DaemonStatus'
        ossec-reportd:
          $ref: '#/components/schemas/DaemonStatus'
        ossec-syscheckd:
          $ref: '#/components/schemas/DaemonStatus'
        wazuh-apid:
          $ref: '#/components/schemas/DaemonStatus'
        wazuh-clusterd:
          $ref: '#/components/schemas/DaemonStatus'
        wazuh-db:
          $ref: '#/components/schemas/DaemonStatus'
        wazuh-modulesd:
          $ref: '#/components/schemas/DaemonStatus'

    WazuhInfo:
      type: object
      properties:
        path:
          type: string
          format: paths
          description: Wazuh install path.
        version:
          type: string
          description: Wazuh version.
        compilation_date:
          type: string
          format: date-time
        type:
          type: string
          description: "Wazuh install type. "
          enum:
          - server
          - local
          - hybrid
        max_agents:
          type: string
          minimum: 0
          description: Maximum number of agents that can be registered. This variable is defined at compilation time.
        openssl_support:
          type: string
        ruleset_version:
          type: string
        tz_offset:
          type: string
        tz_name:
          type: string

    WazuhConfiguration:
      type: object
      properties:
        active-response:
          type: array
          items:
            type: object
        agentless:
          type: array
          items:
            type: object
        alerts:
          type: object
        auth:
          type: object
        client:
          type: object
        client_buffer:
          type: object
        cluster:
          type: object
        command:
          type: array
          items:
            type: object
        database_output:
          type: object
        email_alerts:
          type: object
        global:
          type: object
        integration:
          type: array
          items:
            type: object
        labels:
          type: object
        localfile:
          type: array
          items:
            type: object
        logging:
          type: object
        remote:
          type: array
          items:
            type: object
        reports:
          type: object
        rootcheck:
          type: object
        ruleset:
          type: object
        sca:
          type: object
        socket:
          type: object
        syscheck:
          type: object
        syslog_output:
          type: array
          items:
            type: object

        #Wodle sections inside WazuhConfiguration(ossec.conf)
        agent-key-polling:
          type: object
        aws-s3:
          type: object
        azure-logs:
          type: object
        cis-cat:
          type: object
        docker-listener:
          type: object
        open-scap:
          type: object
        osquery:
          type: object
        syscollector:
          type: object
        vulnerability-detector:
          type: object

    WazuhStats:
      type: array
      items:
        type: object
        properties:
          alerts:
            type: array
            items:
              type: object
              properties:
                sigid:
                  type: integer
                  format: int32
                  description: Rule ID that matched the event.
                level:
                  type: integer
                  format: int32
                  minimum: 0
                  maximum: 15
                  description: Alert level
                times:
                  type: integer
                  format: int32
                  description: Number of times the alert was raised during the specified hour.
          events:
            type: integer
            format: int32
            description: Number of events procesed during the specified hour.
          firewall:
            type: integer
            format: int32
            description: Number of firewall alerts raised during the specified hour.
          hour:
            type: integer
            format: int32
            description: Hour of the day in 24h format.
          syscheck:
            type: integer
            format: int32
            description: Number of syscheck alerts raised during the specified hour.
          totalAlerts:
            type: integer
            format: int32
            description: Number of alerts raised during the specified hour.

    WazuhHourlyStats:
      type: object
      properties:
        averages:
          type: array
          maxLength: 24
          minLength: 24
          description: Array containing the number of alerts for every hour.
          items:
            type: integer
        interactions:
          type: integer
          format: int32

    WazuhWeeklyStats:
      type: object
      properties:
        Sun:
          $ref: '#/components/schemas/WazuhHourlyStats'
        Mon:
          $ref: '#/components/schemas/WazuhHourlyStats'
        Tue:
          $ref: '#/components/schemas/WazuhHourlyStats'
        Wed:
          $ref: '#/components/schemas/WazuhHourlyStats'
        Thu:
          $ref: '#/components/schemas/WazuhHourlyStats'
        Fri:
          $ref: '#/components/schemas/WazuhHourlyStats'
        Sat:
          $ref: '#/components/schemas/WazuhHourlyStats'

    WazuhAnalysisdStats:
      type: object
      properties:
        alerts_queue_size:
          type: number
          format: float
          description: Pending to write in disk alerts queue size.
        alerts_queue_usage:
          type: number
          format: float
          description: If an event matches a rule, an alert is raised. The alerts are pushed to a _pending to write in disk alerts_ queue. This variable shows usage of that queue.
        alerts_written:
          type: number
          format: float
          description: Total of alerts written in disk during the last 5 seconds.
        archives_queue_size:
          type: number
          format: float
          description: _Events to write in the archives.log_ queue size.
        archives_queue_usage:
          type: number
          format: float
          description: _Events to write in the archives.log_ queue usage.
        event_queue_size:
          type: number
          format: float
          description: Non catalogued events queue size.
        event_queue_usage:
          type: number
          format: float
          description: Same as `syscheck_queue_usage` but for events not catalogued in any of the previously mentioned queues.
        events_dropped:
          type: number
          format: float
          description: "Discarded events because they didn't match any rule in the ruleset."
        events_edps:
          type: number
          format: float
          description: Same as `events_processed` but per second.
        events_processed:
          type: number
          format: float
          description: Total of events processed (i.e. matched against Wazuh ruleset) in the last 5 seconds.
        events_received:
          type: number
          format: float
          description: Events received in `analysisd` from the rest of modules in the last 5 seconds.
        firewall_queue_size:
          type: number
          format: float
          description: _Events to write in the firewall log_ queue size.
        firewall_queue_usage:
          type: number
          format: float
          description: Percentage of use in the queue of events to write in the firewall log.
        firewall_written:
          type: number
          format: float
          description: Same as `alerts_written` but focusing in firewall alerts.
        fts_written:
          type: number
          format: float
          description: "Same as `alerts_written` but focusing in [FTS alerts](https://documentation.wazuh.com/current/user-manual/ruleset/ruleset-xml-syntax/decoders.html?highlight=fts#fts)."
        hostinfo_edps:
          type: number
          format: float
          description: Hostinfo events decoded per second.
        hostinfo_events_decoded:
          type: number
          format: float
          description: Same as `total_events_decoded` but for hostinfo events.
        hostinfo_queue_size:
          type: number
          format: float
          description: Hostinfo events queue size.
        hostinfo_queue_usage:
          type: number
          format: float
          description: Same as `syscheck_queue_usage` but for hostinfo events.
        other_events_decoded:
          type: number
          format: float
          description: Same as `total_events_decoded` but for non catalogued events.
        other_events_edps:
          type: number
          format: float
          description: Non catalogued events decoded per second.
        rootcheck_edps:
          type: number
          format: float
          description: Rootcheck events decoded per second.
        rootcheck_events_decoded:
          type: number
          format: float
          description: Same as `total_events_decoded` but for rootcheck events.
        rootcheck_queue_size:
          type: number
          format: float
          description: Rootcheck events queue size.
        rootcheck_queue_usage:
          type: number
          format: float
          description: Same as `syscheck_queue_usage` but for rootcheck events.
        rule_matching_queue_size:
          type: number
          format: float
          description: Pending to process events queue size.
        rule_matching_queue_usage:
          type: number
          format: float
          description: After decoding, events are pushed to a _pending to process_ queue which will match the events against the Wazuh ruleset to raise alerts. This variable shows usage of that queue.
        sca_edps:
          type: number
          format: float
          description: Policy monitoring events decoded per second.
        sca_events_decoded:
          type: number
          format: float
          description: Same as `total_events_decoded` but for policy monitoring events.
        sca_queue_size:
          type: number
          format: float
          description: Policy monitoring events queue size.
        sca_queue_usage:
          type: number
          format: float
          description: Same as `syscheck_queue_usage` but for policy monitoring events.
        statistical_queue_size:
          type: number
          format: float
          description: Stats log queue size.
        statistical_queue_usage:
          type: number
          format: float
          description: Stats log queue usage.
        syscheck_edps:
          type: number
          format: float
          description: FIM events decoded per second (EDPS = Events Decoded Per Second).
        syscheck_events_decoded:
          type: number
          format: float
          description: Same as `total_events_decoded` but for FIM events.
        syscheck_queue_size:
          type: number
          format: float
          description: Syscheck events queue size.
        syscheck_queue_usage:
          type: number
          format: float
          description: Percentage of use in the syscheck events queue pending to be decoded. Events are discarded when the queue is full.
        syscollector_edps:
          type: number
          format: float
          description: System inventory events decoded per second.
        syscollector_events_decoded:
          type: number
          format: float
          description: Same as `total_events_decoded` but for system inventory events.
        syscollector_queue_size:
          type: number
          format: float
          description: System inventory events queue size.
        syscollector_queue_usage:
          type: number
          format: float
          description: Same as `syscheck_queue_usage` but for system inventory events.
        total_events_decoded:
          type: number
          format: float
          description: Total events decoded in the last 5 seconds. This number is not accumulative, the number in the following 5 seconds can be lower than the previous one.
        winevt_edps:
          type: number
          format: float
          description: Windows events decoded per second.
        winevt_events_decoded:
          type: number
          format: float
          description: Same as `total_events_decoded` but for Windows events.
        winevt_queue_size:
          type: number
          format: float
          description: Windows events queue size.
        winevt_queue_usage:
          type: number
          format: float
          description: Same as `syscheck_queue_usage` but for Windows events.

    WazuhRemotedStats:
      type: object
      properties:
        ctrl_msg_count:
          type: number
          format: float
          description: Number of control messages received from all agents during the last five seconds.
        discarded_count:
          type: number
          format: float
          description: Number of discarded events received from agents during the last five seconds.
        evt_count:
          type: number
          format: float
          description: Number of events sent to Analysisd during the last five seconds.
        msg_sent:
          type: number
          format: float
          description: Number of messages sent to the agents during the last five seconds.
        queue_size:
          type: number
          format: float
          description: Usage of the queue to storage events from agents.
        recv_bytes:
          type: number
          format: float
          description: Number of received bytes from all agents during the last five seconds.
        tcp_sessions:
          type: number
          format: float
          description: Number of TCP active sessions during the last five seconds.
        total_queue_size:
          type: number
          format: float
          description: Total queue size to store events from agents.

    WazuhLogs:
      type: object
      properties:
        description:
          type: string
          description: Log message.
        level:
          type: string
          description: Log level.
          enum:
            - critical
            - debug
            - debug2
            - error
            - info
            - warning
        tag:
          type: string
          description: Wazuh component that logged the event.
          enum:
            - ossec-agentlessd
            - ossec-analysisd
            - ossec-authd
            - ossec-csyslogd
            - ossec-dbd
            - ossec-execd
            - ossec-integratord
            - ossec-maild
            - ossec-monitord
            - ossec-logcollector
            - ossec-remoted
            - ossec-reportd
            - ossec-rootcheck
            - ossec-syscheckd
            - ossec-testrule
            - sca
            - wazuh-db
            - wazuh-modulesd
            - wazuh-modulesd:agent-key-polling
            - wazuh-modulesd:aws-s3
            - wazuh-modulesd:azure-logs
            - wazuh-modulesd:ciscat
            - wazuh-modulesd:command
            - wazuh-modulesd:database
            - wazuh-modulesd:docker-listener
            - wazuh-modulesd:download
            - wazuh-modulesd:oscap
            - wazuh-modulesd:osquery
            - wazuh-modulesd:syscollector
            - wazuh-modulesd:vulnerability-detector
        timestamp:
          type: string
          format: date-time

    LogSummary:
      type: object
      properties:
        all:
          type: integer
          format: int32
          minimum: 0
        critical:
          type: integer
          format: int32
          minimum: 0
        debug:
          type: integer
          format: int32
          minimum: 0
        error:
          type: integer
          format: int32
          minimum: 0
        info:
          type: integer
          format: int32
          minimum: 0
        warning:
          type: integer
          format: int32
          minimum: 0

    WazuhLogsSummary:
      type: object
      properties:
          ossec-agentlessd:
            $ref: '#/components/schemas/LogSummary'
          ossec-analysisd:
            $ref: '#/components/schemas/LogSummary'
          ossec-authd:
            $ref: '#/components/schemas/LogSummary'
          ossec-csyslogd:
            $ref: '#/components/schemas/LogSummary'
          ossec-dbd:
            $ref: '#/components/schemas/LogSummary'
          ossec-execd:
            $ref: '#/components/schemas/LogSummary'
          ossec-integratord:
            $ref: '#/components/schemas/LogSummary'
          ossec-maild:
            $ref: '#/components/schemas/LogSummary'
          ossec-monitord:
            $ref: '#/components/schemas/LogSummary'
          ossec-logcollector:
            $ref: '#/components/schemas/LogSummary'
          ossec-remoted:
            $ref: '#/components/schemas/LogSummary'
          ossec-reportd:
            $ref: '#/components/schemas/LogSummary'
          ossec-rootcheck:
            $ref: '#/components/schemas/LogSummary'
          ossec-syscheckd:
            $ref: '#/components/schemas/LogSummary'
          ossec-testrule:
            $ref: '#/components/schemas/LogSummary'
          sca:
            $ref: '#/components/schemas/LogSummary'
          wazuh-db:
            $ref: '#/components/schemas/LogSummary'
          wazuh-modulesd:
            $ref: '#/components/schemas/LogSummary'
          wazuh-modulesd:agent-key-polling:
            $ref: '#/components/schemas/LogSummary'
          wazuh-modulesd:aws-s3:
            $ref: '#/components/schemas/LogSummary'
          wazuh-modulesd:azure-logs:
            $ref: '#/components/schemas/LogSummary'
          wazuh-modulesd:ciscat:
            $ref: '#/components/schemas/LogSummary'
          wazuh-modulesd:command:
            $ref: '#/components/schemas/LogSummary'
          wazuh-modulesd:database:
            $ref: '#/components/schemas/LogSummary'
          wazuh-modulesd:docker-listener:
            $ref: '#/components/schemas/LogSummary'
          wazuh-modulesd:download:
            $ref: '#/components/schemas/LogSummary'
          wazuh-modulesd:oscap:
            $ref: '#/components/schemas/LogSummary'
          wazuh-modulesd:osquery:
            $ref: '#/components/schemas/LogSummary'
          wazuh-modulesd:syscollector:
            $ref: '#/components/schemas/LogSummary'
          wazuh-modulesd:vulnerability-detector:
            $ref: '#/components/schemas/LogSummary'

    ConfirmationMessage:
      type: object
      properties:
        message:
          type: string
          description: Confirmation message

    ConfigurationValidation:
      type: object
      properties:
        status:
          type: string
          description: Configuration status.
          enum:
          - OK

    # Rootcheck models
    RootcheckDatabase:
      type: object
      properties:
        status:
          type: string
          description: Status of the check, respecting to the previous scan.
          enum:
          - outstanding
          - solved
        readDay:
          type: string
          format: date-time
          description: Lastest scan date.
        oldDay:
          type: string
          format: date-time
          description: Previous scan date.
        pci:
          type: string
          description: PCI DSS requirement level.
        cis:
          type: string
          description: CIS compliance requirement level.
        event:
          type: string
          description: Brief description of what is being checked.

    LastScan:
      type: object
      properties:
        end:
          type: string
          nullable: true
          format: date-time
          description: 'Date when the latest scan finished. If it is in progress, or no scans have been run, null will be returned.'
        start:
          type: string
          nullable: true
          format: date-time
          description: 'Date when the latest scan started. If no scans have been run, null will be returned.'

    # Rules models
    RulesFiles:
      type: object
      properties:
        file:
          type: string
          description: Filename where the rule is defined.
        path:
          type: string
          description: Path where the file defining the rule is located. The path is relative to the Wazuh install path.
        status:
          type: string
          description: Rule status.
          enum:
          - enabled
          - disabled

    Rules:
      allOf:
        - $ref: '#/components/schemas/RulesFiles'
        - type: object
          properties:
            id:
              type: integer
              format: int32
              description: Rule ID.
            level:
              type: integer
              format: int32
              minimum: 0
              maximum: 15
              description: Rule level.
            description:
              type: string
              description: Rule description. This description is shown when an alert matching the rule is raised.
            groups:
              type: array
              description: Groups the rule belongs to.
              items:
                type: string
            pci:
              type: array
              description: PCI DSS checks the rule is checking.
              items:
                type: string
            gdpr:
              type: array
              description: GDPR checks the rule is checking.
              items:
                type: string
            details:
              type: object
              description: Rule definition details.

    # SCA models
    SCAChecks:
      type: object
      properties:
        file:
          type: string
          description: Analyzed file path.
        policy_id:
          type: string
          description: Scanned policy ID.
        id:
          type: integer
          format: int32
          description: Policy check ID. A policy contains multiple checks.
        title:
          type: string
          description: A brief description of what is being checked.
        description:
          type: string
          description: A description of what is being checked.
        rationale:
          type: string
          description: Explains why this check is necessary.
        remediation:
          type: string
          description: Explains how to fix the check, this field is very useful in case the check failed.
        process:
          type: string
          description: Checks whether a process is running or not. It's only returned when the checked process it's running.
        directory:
          type: string
          description: Analyzed directories.
        registry:
          type: string
          description: Analyzed registry.
        references:
          type: string
          description: A link to a documentation page about the check.
        result:
          type: string
          description: Check result.
          enum:
            - "passed"
            - "failed"

    SCADatabase:
      type: object
      properties:
        policy_id:
          type: string
          description: Policy ID. This value must be used in `GET/sca/{agent_id}/checks/{policy_id}` API call.
        name:
          type: string
          description: Policy name.
        description:
          type: string
          description: Brief description of what the policy is checking.
        references:
          type: string
          description: A link to a documentation page about the policy.
        pass:
          type: integer
          format: int32
          description: Number of passed checks.
        fail:
          type: integer
          format: int32
          description: Number of failed checks. If this number is higher than 0 the host has a vulnerability.
        score:
          type: integer
          format: int32
          description: Percentage of passed checks.
        end_scan:
          type: string
          format: date-time
          description: When the last scan finished.
        start_scan:
          type: string
          format: date-time
          description: When the last scan started.

    # Syscheck models
    SyscheckDatabase:
      type: object
      properties:
        sha1:
          type: string
          format: hash_or_empty
          description: SHA1 checksum of the file.
        file:
          type: string
          description: File name that raised the alert.
        md5:
          type: string
          format: hash_or_empty
          description: MD5 checksum of the file.
        inode:
          type: integer
          format: int32
          description: inode of the file. Only available in Linux agents.
        uid:
          type: string
          format: numbers_or_empty
          description: UID of the file.
        date:
          type: string
          format: date-time
          description: Date when the alert was raised.
        perm:
          type: string
          format: numbers_or_empty
          description: File permissions.
        type:
          type: string
          description: File type. Registry type only available in Windows agents.
          enum:
          - file
          - registry
        gname:
          type: string
          format: names_or_empty
          description: Group name. Only available in Linux agents.
        uname:
          type: string
          format: names_or_empty
          description: User name of the file.
        size:
          type: integer
          format: int64
          description: File size in bytes.
        gid:
          type: string
          format: numbers_or_empty
          description: GID of the file. Only available in Linux agents.
        mtime:
          type: string
          format: date-time_or_empty
          description: Last modification date of the file.
        sha256:
          type: string
          format: hash_or_empty
          description: SHA256 checksum of the file.

    # Decoders models
    Decoder:
      type: object
      allOf:
        - $ref: '#/components/schemas/DecoderFile'
      properties:
        name:
          type: string
          description: Decoder name
        position:
          type: integer
          format: int32
          minimum: 0
          description: Position of this decoder in the decoder file. The parent decoder will have position 0, the following defined decoder will have position 1, and so on.
        details:
          type: object
          description: Decoder definition fields.
          properties:
            program_name:
              type: string
              nullable: true
            parent:
              type: string
            prematch:
              type: string
            regex:
              type: array
              items:
                type: string
            order:
              type: string
            accumulate:
              type: boolean
              nullable: true

    DecoderFile:
      type: object
      required:
      - file
      - status
      - path
      properties:
        file:
          type: string
          description: Filename containing decoder definitions.
        status:
          type: string
          description: Whether the decoders defined in that file are used by Wazuh or not.
        path:
          type: string
          format: ruleset_path
          description: Decoder file path.

    # Syscollector models
    SyscollectorHardware:
      type: object
      properties:
        board_serial:
          type: string
          description: Motherboard serial number. This value will be empty in virtual machines.
        cpu:
          type: object
          properties:
            cores:
              type: integer
              format: int32
              minimum: 0
              description: Number of cores the CPU has.
            mhz:
              type: number
              format: float
              minimum: 0
              description: Mhz the CPU has.
            name:
              type: string
              description: CPU name.
        ram:
          type: object
          properties:
            free:
              type: integer
              format: int32
              minimum: 0
              description: Current free RAM memory.
            total:
              type: integer
              format: int32
              minimum: 0
              description: Total RAM memory.
            usage:
              type: integer
              format: int32
              minimum: 0
              maximum: 100
              description: RAM memory currently used.
        scan:
          $ref: '#/components/schemas/ScanIdTime'
        agent_id:
          $ref: '#/components/schemas/AgentID'

    SyscollectorNetwork:
      type: object
      properties:
        address:
          type: string
          description: IP address associated with the network interface.
        broadcast:
          type: string
          description: IP address associated with the broadcast.
        iface:
          type: string
          description: Network interface name.
        netmask:
          type: string
          description: Netmask associated with the network interface.
        proto:
          type: string
          description: Protocol associated with the network interface.
        scan_id:
          type: integer
          format: int64
          description: Scan ID.
        agent_id:
          $ref: '#/components/schemas/AgentID'

    NetworkInterfacePackets:
      type: object
      properties:
        bytes:
          type: integer
          format: int32
          minimum: 0
          description: Number of bytes in the network interface.
        dropped:
          type: integer
          format: int32
          minimum: 0
          description: Number of dropped packages in the network interface.
        error:
          type: integer
          format: int32
          minimum: 0
          description: Number of packages containing any error in the network interface.
        packets:
          type: integer
          format: int32
          minimum: 0
          description: Number of packages in the network interface.

    SyscollectorInterface:
      type: object
      properties:
        mac:
          type: string
          description: MAC Address of the network interface.
        mtu:
          type: integer
          format: int32
          minimum: 0
          description: "Network interface's Maximum Transfer Unit"
        name:
          type: string
          description: Network interface name.
        rx:
          description: Information related to received packets in the network interface.
          $ref: '#/components/schemas/NetworkInterfacePackets'
        scan:
          $ref: '#/components/schemas/ScanIdTime'
        state:
          type: string
          description: Network interface state.
          enum:
            - up
            - down
        tx:
          description: Information related to sent packets in the network interface.
          $ref: '#/components/schemas/NetworkInterfacePackets'
        type:
          type: string
          description: Network interface type.
        agent_id:
          $ref: '#/components/schemas/AgentID'

    SyscollectorProtocol:
      type: object
      properties:
        dhcp:
          $ref: '#/components/schemas/DHCPStatus'
        gateway:
          description: Gateway IP.
          type: string
        iface:
          description: Network interface name.
          type: string
        scan_id:
          type: integer
          format: int64
          description: Scan ID.
        type:
          type: string
          description: Protocol of the interface data
          enum:
          - ipv4
          - ipv6
        agent_id:
          $ref: '#/components/schemas/AgentID'

    DHCPStatus:
      type: string
      description: DHCP status.
      enum:
        - enabled
        - disabled
        - unknown
        - BOOTP

    SyscollectorOS:
      type: object
      properties:
        architecture:
          type: string
          description: OS arquitecture.
        hostname:
          type: string
          description: Machine's hostname.
        os:
          type: object
          properties:
            codename:
              type: string
              description: OS version codename.
            major:
              type: string
              description: Major release version.
            minor:
              type: string
              description: Minor release version
            name:
              type: string
              description: OS name.
            platform:
              type: string
              description: OS platform name.
            version:
              type: string
              description: Full version name.
        release:
          type: string
          description: Release name.
        scan:
          $ref: '#/components/schemas/ScanIdTime'
        sysname:
          type: string
          description: System name.
        version:
          type: string
          description: Release version.
        agent_id:
          $ref: '#/components/schemas/AgentID'

    SyscollectorPackages:
      type: object
      properties:
        architecture:
          type: string
          description: Package architecture.
        description:
          type: string
          description: Brief package description.
        format:
          type: string
          description: Package format.
          enum:
            - deb
            - rpm
            - win
            - pkg
        multiarch:
          type: string
          description: Whether the package has multiarchitecture support.
          enum:
            - allowed
            - same
            - foreign
        name:
          type: string
          description: Package name.
        priority:
          type: string
          description: Package priority.
        scan:
          $ref: '#/components/schemas/ScanIdTime'
        section:
          type: string
          description: Package section.
        source:
          type: string
          description: Source section.
        size:
          type: integer
          description: Installed package size in bytes.
        vendor:
          type: string
          description: Vendor name.
        version:
          type: string
          description: Release version installed.
        agent_id:
          $ref: '#/components/schemas/AgentID'

    PortInfo:
      type: object
      properties:
        ip:
          type: string
          description: Bind IP.
        port:
          type: integer
          minimum: 0
          format: int32
          description: Port used.

    SyscollectorPorts:
      type: object
      properties:
        inode:
          type: integer
          format: int64
          description: Port inode.
        local:
          $ref: '#/components/schemas/PortInfo'
          description: Information regarding local opened port.
        protocol:
          type: string
          description: Protocol used in the communication.
          enum:
            - tcp
            - udp
            - tcp6
            - udp6
        remote:
          $ref: '#/components/schemas/PortInfo'
          description: Information regarding the remote port the machine is connected to.
        rx_queue:
          type: integer
          format: int32
          minimum: 0
          description: Packets at the receiver queue.
        scan:
          $ref: '#/components/schemas/ScanIdTime'
        state:
          type: string
          description: Communication status.
          enum:
          - established
          - syn_sent
          - syn_recv
          - fin_wait1
          - fin_wait2
          - time_wait
          - close
          - close_wait
          - last_ack
          - listening
          - closing
          - delete_tcp
          - unknown
        tx_queue:
          type: integer
          format: int32
          minimum: 0
          description: Packets pending to be transmitted.


        agent_id:
          $ref: '#/components/schemas/AgentID'
        pid:
          type: integer
          format: int32
          description: PID owner of the opened port.
        process:
          type: string
          format: alphanumeric
          description: Name of the PID.

    SyscollectorProcess:
      type: object
      properties:
        argvs:
          type: string
          description: Process received arguments.
        cmd:
          type: string
          description: Executed command.
        egroup:
          type: string
          description: Effective group.
        euser:
          type: string
          description: Effective user.
        fgroup:
          type: string
          description: Filesystem group name.
        name:
          type: string
          description: Process name.
        nice:
          type: integer
          format: int32
          description: Nice value of the process
        nlwp:
          type: integer
          format: int32
          description: Number of light weight processes.
        pgrp:
          type: integer
          format: int32
          description: Process group.
        pid:
          type: string
          description: Process PID.
        ppid:
          type: integer
          format: int32
          minimum: 0
          description: Process parent PID.
        priority:
          type: integer
          format: int32
          description: Kernel scheduling priority.
        processor:
          type: integer
          format: int32
          minimum: 0
          description: Processor number which is running the process.
        resident:
          type: integer
          format: int32
          description: Process resident size in bytes.
        rgroup:
          type: string
          description: Real group.
        ruser:
          type: string
          description: Real user.
        scan:
          $ref: '#/components/schemas/ScanIdTime'
        session:
          type: integer
          format: int32
          description: Process session.
        sgroup:
          type: string
          description: Saved-set group
        share:
          type: integer
          format: int32
          minimum: 0
          description: Shared memory.
        size:
          type: integer
          format: int32
          minimum: 0
          description: Process size in bytes.
        start_time:
          type: integer
          format: int64
          description: Time when the process started.
        state:
          type: string
          description: Process state.
        stime:
          type: integer
          format: int32
          minimum: 0
          description: Time spent executing system code.
        suser:
          type: string
          description: Saved-set user.
        tgid:
          type: integer
          format: int32
          description: Thread Group ID.
        tty:
          type: integer
          format: int32
          description: Process TTY number.
        utime:
          type: integer
          format: int32
          description: Time spent executing user code.
        vm_size:
          type: integer
          format: int32
          minimum: 0
          description: Total VM size (KB)
        agent_id:
          $ref: '#/components/schemas/AgentID'

    # Lists models
    CDBList:
      type: object
      properties:
        items:
          type: array
          items:
            type: object
            properties:
              key:
                type: string
              value:
                type: string
        path:
          type: string
          format: etc_path
          description: Filepath that contains the returned CDB definitions.

    CDBListFile:
      type: object
      required:
        - folder
        - name
        - path
      properties:
        folder:
          type: string
          format: path
          description: Folder path where the CDB list file is contained
        name:
          type: string
          description: Name of the CDB list file.
        path:
          type: string
          format: etc_path
          description: File path of the CDB list. This path is relative to the Wazuh installation path.

    CDBListPair:
      type: object
      required:
        - key
        - value
      properties:
        key:
          type: string
          description: Value of the CDB list item key.
        value:
          type: string
          description: Value of the CDB list item value.

  securitySchemes:
    basicAuth:
      type: http
      scheme: basic
      description: "Intended method to get a token"
      x-basicInfoFunc: api.authentication.check_user
    jwt:
      type: http
      scheme: bearer
      bearerFormat: JWT
      x-bearerInfoFunc: api.authentication.decode_token

  parameters:
    agent_id:
      in: path
      name: agent_id
      description: Agent ID. All posible values since 000 onwards.
      required: true
      schema:
        $ref: '#/components/schemas/AgentID'
    agent_name:
      in: path
      name: agent_name
      description: Agent name used when the agent was registered.
      required: true
      schema:
        type: string
        format: names
    benchmark:
      in: query
      name: benchmark
      description: Filters by benchmark type.
      schema:
        type: string
        format: alphanumeric
    component:
      in: path
      name: component
      description: Selected agent's component.
      required: true
      schema:
        type: string
        enum:
        - agent
        - agentless
        - analysis
        - auth
        - com
        - csyslog
        - integrator
        - logcollector
        - mail
        - monitor
        - request
        - syscheck
        - wmodules
    configuration:
      in: path
      name: configuration
      description: |
        <p>Selected agent's configuration to read. The configuration to read depends on the selected component. The following table shows all available combinations of component and configuration values:</p>
        <table class="table table-striped table-bordered">
        <thead>
        <tr>
        <th>Component</th>
        <th>Configuration</th>
        <th>Tag</th>
        </tr>
        </thead>
        <tbody>
        <tr>
        <td>agent</td>
        <td>client</td>
        <td><code>&lt;client&gt;</code></td>
        </tr>
        <tr>
        <td>agent</td>
        <td>buffer</td>
        <td><code>&lt;client_buffer&gt;</code></td>
        </tr>
        <tr>
        <td>agent</td>
        <td>labels</td>
        <td><code>&lt;labels&gt;</code></td>
        </tr>
        <tr>
        <td>agent</td>
        <td>internal</td>
        <td>agent, monitord, remoted</td>
        </tr>
        <tr>
        <td>agentless</td>
        <td>agentless</td>
        <td><code>&lt;agentless&gt;</code></td>
        </tr>
        <tr>
        <td>analysis</td>
        <td>global</td>
        <td><code>&lt;global&gt;</code></td>
        </tr>
        <tr>
        <td>analysis</td>
        <td>active_response</td>
        <td><code>&lt;active-response&gt;</code></td>
        </tr>
        <tr>
        <td>analysis</td>
        <td>alerts</td>
        <td><code>&lt;alerts&gt;</code></td>
        </tr>
        <tr>
        <td>analysis</td>
        <td>command</td>
        <td><code>&lt;command&gt;</code></td>
        </tr>
        <tr>
        <td>analysis</td>
        <td>rules</td>
        <td><code>&lt;rule&gt;</code></td>
        </tr>
        <tr>
        <td>analysis</td>
        <td>decoders</td>
        <td><code>&lt;decoder&gt;</code></td>
        </tr>
        <tr>
        <td>analysis</td>
        <td>internal</td>
        <td>analysisd</td>
        </tr>
        <tr>
        <td>auth</td>
        <td>auth</td>
        <td><code>&lt;auth&gt;</code></td>
        </tr>
        <tr>
        <td>com</td>
        <td>active-response</td>
        <td><code>&lt;active-response&gt;</code></td>
        </tr>
        <tr>
        <td>com</td>
        <td>internal</td>
        <td>execd</td>
        </tr>
        <tr>
        <td>com</td>
        <td>cluster</td>
        <td>cluster</td>
        </tr>
        <tr>
        <td>csyslog</td>
        <td>csyslog</td>
        <td><code>&lt;csyslog_output&gt;</code></td>
        </tr>
        <tr>
        <td>integrator</td>
        <td>integration</td>
        <td><code>&lt;integration&gt;</code></td>
        </tr>
        <tr>
        <td>logcollector</td>
        <td>localfile</td>
        <td><code>&lt;localfile&gt;</code></td>
        </tr>
        <tr>
        <td>logcollector</td>
        <td>socket</td>
        <td><code>&lt;socket&gt;</code></td>
        </tr>
        <tr>
        <td>logcollector</td>
        <td>internal</td>
        <td>logcollector</td>
        </tr>
        <tr>
        <td>mail</td>
        <td>global</td>
        <td><code>&lt;global&gt;&lt;email...&gt;</code></td>
        </tr>
        <tr>
        <td>mail</td>
        <td>alerts</td>
        <td><code>&lt;email_alerts&gt;</code></td>
        </tr>
        <tr>
        <td>mail</td>
        <td>internal</td>
        <td>maild</td>
        </tr>
        <tr>
        <td>monitor</td>
        <td>internal</td>
        <td>monitord</td>
        </tr>
        <tr>
        <td>request</td>
        <td>remote</td>
        <td><code>&lt;remote&gt;</code></td>
        </tr>
        <tr>
        <td>request</td>
        <td>internal</td>
        <td>remoted</td>
        </tr>
        <tr>
        <td>syscheck</td>
        <td>syscheck</td>
        <td><code>&lt;syscheck&gt;</code></td>
        </tr>
        <tr>
        <td>syscheck</td>
        <td>rootcheck</td>
        <td><code>&lt;rootcheck&gt;</code></td>
        </tr>
        <tr>
        <td>syscheck</td>
        <td>internal</td>
        <td>syscheck, rootcheck</td>
        </tr>
        <tr>
        <td>wmodules</td>
        <td>wmodules</td>
        <td><code>&lt;wodle&gt;</code></td>
        </tr>
        </tbody>
        </table>
      required: true
      schema:
        type: string
        enum:
        - client
        - buffer
        - labels
        - internal
        - agentless
        - global
        - active_response
        - alerts
        - command
        - rules
        - decoders
        - auth
        - active-response
        - cluster
        - csyslog
        - integration
        - localfile
        - socket
        - remote
        - syscheck
        - rootcheck
        - wmodules
    decoder_name:
      in: path
      name: decoder_name
      description: Decoder name.
      required: true
      schema:
        type: string
        format: names
    description:
      in: query
      name: description
      description: Filters by policy description.
      schema:
        type: string
        format: alphanumeric
    directory:
      in: query
      name: directory
      description: Filters by directory.
      schema:
        type: string
        format: path
    downloadFile:
      in: path
      name: file
      required: True
      description: File name to download.
      schema:
        type: string
        format: alphanumeric
    error:
      in: query
      name: error
      description: Filters by encountered errors.
      schema:
        type: integer
        format: int32
        minimum: 0
    fail:
      in: query
      name: fail
      description: Filters by failed checks.
      schema:
        type: integer
        format: int32
        minimum: 0
    fields:
      in: query
      name: fields
      description: List of fields affecting the operation.
      schema:
        type: array
        items:
          type: string
          format: names
    file:
      in: query
      name: file
      description: Filters by filename.
      schema:
        type: string
        format: alphanumeric
    full_path_filter:
      in: query
      name: file
      description: Filters by full path.
      schema:
        type: string
        format: paths
    file_name:
      in: path
      name: file_name
      description: Filename.
      required: true
      schema:
        type: string
        format: alphanumeric
    format:
      in: query
      name: format
      description: Select output format to return the file. JSON will format the file in JSON format and XML will return the XML raw file in a string.
      schema:
        type: array
        items:
          type: string
          enum:
          - json
          - xml
    file_format:
      in: query
      name: format
      description: Select output format to return the file. JSON will format the file in JSON format and XML will return the XML raw file in a string.
      schema:
        type: string
        format: alphanumeric
    group_id:
      in: path
      name: group_id
      description: Group ID.
      required: true
      schema:
        $ref: '#/components/schemas/GroupId'
    agent_group:
      in: query
      name: group
      description: Filters by group of agents.
      schema:
        $ref: '#/components/schemas/GroupId'
    hash:
      in: query
      name: hash
      description: Select algorithm to generate the returned checksums.
      schema:
        type: string
        enum:
          - md5
          - sha1
          - sha224
          - sha256
          - sha384
          - sha512
          - blake2b
          - blake2s
          - sha3_224
          - sha3_256
          - sha3_384
          - sha3_512
          - shake_128
          - shake_256
    limit:
      in: query
      name: limit
      description: Maximum number of elements to return
      schema:
        type: integer
        format: int32
        default: 500
        minimum: 1
    list_agents:
      in: query
      name: list_agents
      description: Array of agent's IDs
      required: true
      schema:
        type: array
        items:
          $ref: '#/components/schemas/AgentID'
    list_groups:
      in: query
      name: list_groups
      description: Array of group's IDs
      schema:
        type: array
        items:
          $ref: '#/components/schemas/GroupId'
    manager_host:
      in: query
      name: manager
      description: Filters by manager hostname which agents are connected to.
      schema:
        type: string
        format: alphanumeric
    name:
      in: query
      name: name
      description: Filters by agent name.
      schema:
        type: string
        format: alphanumeric
    notchecked:
      in: query
      name: notchecked
      description: Filters by not checked.
      schema:
        type: integer
        format: int32
        minimum: 0
    offset:
      in: query
      name: offset
      description: First element to return in the collection
      schema:
        type: integer
        format: int32
        default: 0
        minimum: 0
    olderThanParam:
      in: query
      name: older_than
      description: |
        Filters out agents which time lapse from last keep alive signal is longer than specified. Time in seconds, ‘[n_days]d’, ‘[n_hours]h’, ‘[n_minutes]m’ or ‘[n_seconds]s’. For never connected agents, uses the register date. For example, `7d`, `10s` and `10` are valid values. When no time unit is specified, seconds are used.
      schema:
        type: string
        format: timeframe
    pass:
      in: query
      name: pass
      description: Filters by passed checks.
      schema:
        type: integer
        format: int32
        minimum: 0
    pretty:
      in: query
      name: pretty
      description: Show results in human-readable format
      schema:
        type: boolean
        default: false
    process:
      in: query
      name: process
      description: Filters by process name.
      schema:
        type: string
        format: alphanumeric
    profile:
      in: query
      name: profile
      description: Filters by evaluated profile.
      schema:
        type: string
        format: alphanumeric
    policy_id:
      in: path
      name: policy_id
      description: Filters by policy id.
      required: true
      schema:
        type: string
        format: alphanumeric
    purge:
      in: query
      name: purge
      description: Delete an agent from the key store
      schema:
        type: boolean
        default: false
    query:
      in: query
      name: q
      description: Query to filter results by. For example q=&quot;status=Active&quot;
      schema:
        type: string
        format: query
    rationale:
      in: query
      name: rationale
      description: Filters by rationale.
      schema:
        type: string
        format: alphanumeric
    registry:
      in: query
      name: registry
      description: Filters by registry.
      schema:
        type: string
        format: alphanumeric
    references:
      in: query
      name: references
      description: Filters by references.
      schema:
        type: string
        format: alphanumeric
    remediation:
      in: query
      name: remediation
      description: Filters by remediation.
      schema:
        type: string
        format: alphanumeric
    result:
      in: query
      name: result
      description: Filters by result.
      schema:
        type: string
        format: alphanumeric
    score:
      in: query
      name: score
      description: Filters by final score.
      schema:
        type: integer
        format: int32
        minimum: 0
    search:
      in: query
      name: search
      description: |
        Looks for elements with the specified string. If want the complementary search, put a '-' at the
        beginning.
      schema:
        type: string
        format: search
    select:
      in: query
      name: select
      description: |
        Select which fields to return (separated by comma). Use '_' for nested fields. For example, "{field1: field2}"
        may be selected with "field1_field2".
      schema:
        type: array
        items:
          type: string
          format: names
    # It'd be more appropriate to be an array of strings, and separate the ascending or descending order in another param
    sort:
      in: query
      name: sort
      description: |
        Sorts the collection by a field or fields (separated by comma). Use +/- at the beginning to list in ascending or descending order.
        Use '_' for nested fields. For example, "{field1: field2}"
            may be selected with "field1_field2".
      schema:
        type: string
        format: sort
    statusAgentParam:
      in: query
      name: agent_status
      description: Filters by agent status.
      schema:
        type: array
        items:
          type: string
          enum:
          - active
          - pending
          - neverconnected
          - disconnected
        minItems: 1
    statusRLDParam:
      in: query
      name: status
      description: Filters by list status. Use commas to enter multiple statuses.
      schema:
        type: string
        enum:
        - enabled
        - disabled
        - all
        minItems: 1
    title:
      in: query
      name: title
      description: Filters by title.
      schema:
        type: string
        format: alphanumeric
    type_agents:
      in: query
      name: type
      description: Type of file.
      schema:
        type: array
        items:
          type: string
          enum:
          - conf
          - rootkit_files
          - rootkit_trojans
          - rcl
    type_syscollector:
      in: query
      name: type
      description: Type of network.
      schema:
        type: string
        format: alphanumeric
    typesys:
      in: query
      name: type
      description: Type of file.
      schema:
        type: string
    unknown:
      in: query
      name: unknown
      description: Filters by unknown results.
      schema:
        type: integer
        format: int32
    version:
      in: query
      name: version
      description: Filters by agents version.
      schema:
        type: string
        format: alphanumeric
    wait_for_complete:
      in: query
      name: wait_for_complete
      description: Disable timeout response
      schema:
        type: boolean
        default: false
    node_type:
      in: query
      name: type
      description: Filters by node type.
      schema:
        type: string
        enum:
        - worker
        - master
    node_id:
      in: path
      name: node_id
      description: Cluster node name.
      required: true
      schema:
        type: string
        format: names
    node_name:
      in: query
      name: node_name
      description: Filters by node name.
      schema:
        type: string
        format: names
    section:
      in: query
      name: section
      description: Indicates the wazuh configuration section
      schema:
        type: string
        enum:
        - active-response
        - agentless
        - alerts
        - auth
        - client
        - client_buffer
        - cluster
        - command
        - database_output
        - email_alerts
        - global
        - integration
        - labels
        - localfile
        - logging
        - remote
        - reports
        - rootcheck
        - ruleset
        - sca
        - socket
        - syscheck
        - syslog_output
        # Wodle sections
        - agent-key-polling
        - aws-s3
        - azure-logs
        - cis-cat
        - docker-listener
        - open-scap
        - osquery
        - syscollector
        - vulnerability-detector
    field:
      in: query
      name: field
      description: Indicates a section child, e.g, fields for rule section are include, decoder_dir, etc.
      schema:
        type: string
        format: names
    date:
      in: query
      name: date
      description: Selects the date for getting the statistical information. Format YYYY-MM-DD.
      schema:
        type: string
        format: date
    category:
      in: query
      name: category
      description: Filter by category of log.
      schema:
        type: string
        enum:
        - ossec-agentlessd
        - ossec-analysisd
        - ossec-authd
        - ossec-csyslogd
        - ossec-dbd
        - ossec-execd
        - ossec-integratord
        - ossec-maild
        - ossec-monitord
        - ossec-logcollector
        - ossec-remoted
        - ossec-reportd
        - ossec-rootcheck
        - ossec-syscheckd
        - ossec-testrule
        - sca
        - wazuh-db
        - wazuh-modulesd
        - wazuh-modulesd:agent-key-polling
        - wazuh-modulesd:aws-s3
        - wazuh-modulesd:azure-logs
        - wazuh-modulesd:ciscat
        - wazuh-modulesd:command
        - wazuh-modulesd:database
        - wazuh-modulesd:docker-listener
        - wazuh-modulesd:download
        - wazuh-modulesd:oscap
        - wazuh-modulesd:osquery
        - wazuh-modulesd:syscollector
        - wazuh-modulesd:vulnerability-detector
    type_log:
      in: query
      name: type_log
      description: Filters by log level.
      schema:
        type: string
        enum:
          - all
          - critical
          - debug
          - debug2
          - error
          - info
          - warning
    edit_files_path:
      in: query
      name: path
      description: Filepath to upload/delete file.
      required: true
      schema:
        type: string
        format: etc_file_path
    get_files_path:
      in: query
      name: path
      description: Filepath to return file.
      required: true
      schema:
        type: string
        format: etc_and_ruleset_file_path
    etc_and_ruleset_path:
      in: query
      name: path
      description: Path to return.
      schema:
        type: string
        format: etc_and_ruleset_path
    overwrite:
      in: query
      name: overwrite
      description: If set to false, an exception will be raised when updating contents of an already existing filename.
      schema:
        type: boolean
        default: false
    group:
      in: query
      name: group
      description: Filters by rule group.
      schema:
        type: string
        format: alphanumeric
    level:
      in: query
      name: level
      description: Filters by rule level. Can be a single level (4) or an interval (2-4)
      schema:
        type: string
        format: range
    pci:
      in: query
      name: pci
      description: Filters by PCI requirement name.
      schema:
        type: string
        format: alphanumeric
    gdpr:
      in: query
      name: gdpr
      description: Filters by GDPR requirement.
      schema:
        type: string
        format: alphanumeric
    rule_id:
      in: path
      name: rule_id
      description: Filters by rule ID.
      required: true
      schema:
        type: integer
        format: int32
        minimum: 1
    rootcheck_status:
      in: query
      name: status
      description: Filter by scan status
      schema:
        type: string
        enum:
        - all
        - outstanding
        - solved
    cis:
      in: query
      name: cis
      description: Filters by CIS requirement.
      schema:
        type: string
        format: alphanumeric
    filetype:
      in: query
      name: type
      description: Filters by file type.
      schema:
        type: string
        enum:
        - file
        - registry
    summary:
      in: query
      name: summary
      description: Returns a summary grouping by filename.
      schema:
        type: boolean
        default: false
    md5:
      in: query
      name: md5
      description: Filters files with the specified MD5 checksum.
      schema:
        type: string
        format: hash
    sha1:
      in: query
      name: sha1
      description: Filters files with the specified SHA1 checksum.
      schema:
        type: string
        format: hash
    sha256:
      in: query
      name: sha256
      description: Filters files with the specified SHA256 checksum.
      schema:
        type: string
        format: hash
    hashfilter:
      in: query
      name: hash
      description: Filters files with the specified hash (md5, sha256 or sha1)
      schema:
        type: string
        format: hash
    ram_free:
      in: query
      name: ram_free
      description: Filters by ram_free.
      schema:
        type: integer
        format: int64
        minimum: 0
    ram_total:
      in: query
      name: ram_total
      description: Filters by ram_total.
      schema:
        type: integer
        format: int64
        minimum: 0
    cpu_cores:
      in: query
      name: cpu_cores
      description: Filters by cpu_cores.
      schema:
        type: integer
        format: int32
        minimum: 1
    cpu_mhz:
      in: query
      name: cpu_mhz
      description: Filters by cpu_mhz.
      schema:
        type: number
        format: float
        minimum: 1
    cpu_name:
      in: query
      name: cpu_name
      description: Filters by cpu_name.
      schema:
        type: string
        format: alphanumeric
    board_serial:
      in: query
      name: board_serial
      description: Filters by board_serial.
      schema:
        type: string
        format: alphanumeric
    proto:
      in: query
      name: proto
      description: Filters by IP protocol.
      schema:
        type: string
        format: alphanumeric
    address:
      in: query
      name: address
      description: Filters by IP address.
      schema:
        type: string
        format: alphanumeric
    broadcast:
      in: query
      name: broadcast
      description: Filters by broadcast direction.
      schema:
        type: string
        format: alphanumeric
    netmask:
      in: query
      name: netmask
      description: Filters by netmask.
      schema:
        type: string
        format: alphanumeric
    adapter:
      in: query
      name: adapter
      description: Filters by adapter.
      schema:
        type: string
        format: alphanumeric
    state:
      in: query
      name: state
      description: Filters by state.
      schema:
        type: string
        format: alphanumeric
    mtu:
      in: query
      name: mtu
      description: Filters by mtu.
      schema:
        type: integer
        format: int32
        minimum: 0
    tx_packets:
      in: query
      name: tx_packets
      description: Filters by tx_packets.
      schema:
        type: integer
        format: int32
        minimum: 0
    rx_packets:
      in: query
      name: rx_packets
      description: Filters by rx_packets.
      schema:
        type: integer
        format: int32
        minimum: 0
    tx_bytes:
      in: query
      name: tx_bytes
      description: Filters by tx_bytes.
      schema:
        type: integer
        format: int32
        minimum: 0
    rx_bytes:
      in: query
      name: rx_bytes
      description: Filters by rx_bytes.
      schema:
        type: integer
        format: int32
        minimum: 0
    tx_errors:
      in: query
      name: tx_errors
      description: Filters by tx_errors.
      schema:
        type: integer
        format: int32
        minimum: 0
    rx_errors:
      in: query
      name: rx_errors
      description: Filters by rx_errors.
      schema:
        type: integer
        format: int32
        minimum: 0
    tx_dropped:
      in: query
      name: tx_dropped
      description: Filters by tx_dropped.
      schema:
        type: integer
        format: int32
        minimum: 0
    rx_dropped:
      in: query
      name: rx_dropped
      description: Filters by rx_dropped.
      schema:
        type: integer
        format: int32
        minimum: 0
    iface:
      in: query
      name: iface
      description: Filters by network interface.
      schema:
        type: string
        format: alphanumeric
    gateway:
      in: query
      name: gateway
      description: Filters by network gateway.
      schema:
        type: string
        format: alphanumeric
    dhcp:
      in: query
      name: dhcp
      description: Filters by network dhcp (enabled or disabled).
      schema:
        $ref: '#/components/schemas/DHCPStatus'
    os_name:
      in: query
      name: os_name
      description: "Filters by os_name. Example: Ubuntu, Windows..."
      schema:
        type: string
        format: alphanumeric
    os_platform:
      in: query
      name: os_platform
      description: Filters by OS platform.
      schema:
        type: string
        format: alphanumeric
    architecture:
      in: query
      name: architecture
      description: Filters by architecture.
      schema:
        type: string
        format: alphanumeric
    os_version:
      in: query
      name: os_version
      description: Filters by os_version.
      schema:
        type: string
        format: alphanumeric
    release:
      in: query
      name: release
      description: Filters by release.
      schema:
        type: string
        format: alphanumeric
    vendor:
      in: query
      name: vendor
      description: Filters by vendor.
      schema:
        type: string
        format: alphanumeric
    pid:
      in: query
      name: pid
      description: Filters by pid.
      schema:
        type: string
        format: numbers
    protocol:
      in: query
      name: protocol
      description: Filters by protocol.
      schema:
        type: string
        format: alphanumeric
    list_filepath:
      in: query
      name: path
      description: List file path.
      required: true
      schema:
        type: string
        format: etc_path
    local_ip:
      in: query
      name: local_ip
      description: Filters by Local IP.
      schema:
        type: string
        format: alphanumeric
    local_port:
      in: query
      name: local_port
      description: Filters by Local Port.
      schema:
        type: string
        format: numbers
    remote_ip:
      in: query
      name: remote_ip
      description: Filters by Remote IP.
      schema:
        type: string
        format: alphanumeric
    tx_queue:
      in: query
      name: tx_queue
      description: Filters by tx_queue.
      schema:
        type: string
        format: numbers
    process_pid:
      in: query
      name: pid
      description: Filters by process pid.
      schema:
        type: string
        format: numbers
    process_state:
      in: query
      name: state
      description: Filters by process state.
      schema:
        type: string
        format: alphanumeric
    ppid:
      in: query
      name: ppid
      description: Filters by process parent pid.
      schema:
        type: string
        format: numbers
    egroup:
      in: query
      name: egroup
      description: Filters by process egroup.
      schema:
        type: string
        format: alphanumeric
    euser:
      in: query
      name: euser
      description: Filters by process euser.
      schema:
        type: string
        format: alphanumeric
    fgroup:
      in: query
      name: fgroup
      description: Filters by process fgroup.
      schema:
        type: string
        format: alphanumeric
    process_name:
      in: query
      name: name
      description: Filters by process name.
      schema:
        type: string
        format: alphanumeric
    nlwp:
      in: query
      name: nlwp
      description: Filters by process nlwp.
      schema:
        type: string
        format: numbers
    pgrp:
      in: query
      name: pgrp
      description: Filters by process pgrp.
      schema:
        type: string
        format: numbers
    priority:
      in: query
      name: priority
      description: Filters by process priority.
      schema:
        type: string
        format: numbers
    rgroup:
      in: query
      name: rgroup
      description: Filters by process rgroup.
      schema:
        type: string
        format: alphanumeric
    ruser:
      in: query
      name: ruser
      description: Filters by process ruser.
      schema:
        type: string
        format: alphanumeric
    sgroup:
      in: query
      name: sgroup
      description: Filters by process sgroup.
      schema:
        type: string
        format: alphanumeric
    suser:
      in: query
      name: suser
      description: Filters by process suser.
      schema:
        type: string
        format: alphanumeric
    package_version:
      in: query
      name: version
      description: Filters by version name.
      schema:
        type: string
<<<<<<< HEAD
        format: alphanumeric
    username:
      in: path
      name: username
      description: ID of an user.
      required: true
      schema:
        type: string
        format: alphanumeric
    password:
      in: path
      name: password
      description: Password of an user.
      schema:
        type: string
        format: alphanumeric
=======
>>>>>>> 488c7659

tags:
  - name: active-response
    description: 'Agents Active Response'
  - name: agents
    description: 'Agents management related operations'
  - name: ciscat
    description: 'Retrieve information from CIS-CAT scans.'
  - name: cluster
    description: 'Wazuh cluster and nodes management'
  - name: sca
    description: 'Policy monitoring'
  - name: decoders
    description: 'Wazuh decoders management'
  - name: experimental
    description: 'Not ready for production endpoints. Use with caution'
  - name: lists
    description: 'CDB lists'
  - name: login
    description: 'User authentication'
  - name: manager
    description: 'Wazuh manager information, status and logs'
  - name: rootcheck
    description: 'Detection of rootkit, ports and hidden processes and many other scans.'
  - name: rules
    description: 'Wazuh ruleset management'
  - name: syscheck
    description: 'File integrity monitoring.'
  - name: syscollector
    description: 'Capability to collect interesting information for each agent'

security:
   - jwt: []

paths:
  /:
    get:
      summary: 'Root-endpoint info'
      description: 'Returns various basic information about the API'
      operationId: api.controllers.default_controller.default_info
      responses:
        '200':
          description: 'API default info'
          content:
            application/json:
              schema:
                type: object
                properties:
                  data:
                    $ref: '#/components/schemas/BasicInfo'
              example:
                title: "Wazuh API"
                api_version: "v4.0.0"
                revision: 4000
                license_name: "GPL 2.0"
                license_url: "https://github.com/wazuh/wazuh/blob/master/LICENSE"
                hostname: "wazuh"
                timestamp: "2019-04-02T08:08:11+0000"
 
  /active-response/{agent_id}:
    put:
      tags:
        - active-response
      summary: 'Run an AR command in the agent'
      description: 'Runs an Active Response command on a specified agent'
      operationId: api.controllers.active_response_controller.active_response
      parameters:
        - $ref: '#/components/parameters/agent_id'

      requestBody:
        content:
          application/json:
              schema:
                properties:
                  command:
                    description: Command running in the agent. If this value starts by `!`, then it refers to a script name instead of a command name.
                    type: string

                  custom:
                    description: Whether the specified command is a custom command or not.
                    type: boolean
                    default: false

                  arguments:
                    description: Command arguments.
                    type: array
                    items:
                      type: string
                required:
                  - command
      responses:
        '200':
          description: 'Command send to agent'
          content:
            application/json:
              schema:
                $ref: '#/components/schemas/ApiResponse'
              example:
                message: "Command sent."
        default:
          $ref: '#/components/responses/ResponseError'

  /agents:
    delete:
      tags:
      - agents
      summary: Delete agents
      description: |
        Removes agents, using a list of them or a criterion based on the status or time of the last connection. The Wazuh API must be restarted after removing an agent.
      operationId: api.controllers.agents_controller.delete_agents
      parameters:
        - $ref: '#/components/parameters/pretty'
        - $ref: '#/components/parameters/wait_for_complete'
        - $ref: '#/components/parameters/list_agents'
        - $ref: '#/components/parameters/purge'
        - $ref: '#/components/parameters/statusAgentParam'
        - in: query
          name: older_than
          description: |
            Consider only agents which last keep alive is older than the specified time frame. For never connected agents, register date is considered instead of last keep alive. For example, `7d`, `10s` and `10` are valid values. When no time unit is specified, seconds are assumed.
          schema:
            type: string
            format: timeframe
            default: 7d
      responses:
        '200':
          description: Delete agents
          content:
            application/json:
              schema:
                allOf:
                - $ref: '#/components/schemas/ApiResponse'
                - type: object
                  properties:
                    data:
                      $ref: '#/components/schemas/AllItemsAffected'
              example:
                message: All selected agents were removed
                data:
                  affected_agents:
                  - '003'
                  - '005'
                  older_than: 10s
                  total_affected_agents: 2
        default:
          $ref: '#/components/responses/ResponseError'
    get:
      tags:
      - agents
      summary: 'Get all agents'
      description: 'Returns a list with the available agents.'
      operationId: api.controllers.agents_controller.get_all_agents
      parameters:
        - $ref: '#/components/parameters/pretty'
        - $ref: '#/components/parameters/wait_for_complete'
        - $ref: '#/components/parameters/offset'
        - $ref: '#/components/parameters/limit'
        - $ref: '#/components/parameters/select'
        - $ref: '#/components/parameters/sort'
        - $ref: '#/components/parameters/search'
        - $ref: '#/components/parameters/statusAgentParam'
        - $ref: '#/components/parameters/query'
        - $ref: '#/components/parameters/olderThanParam'
        - $ref: '#/components/parameters/os_platform'
        - $ref: '#/components/parameters/os_version'
        - $ref: '#/components/parameters/os_name'
        - $ref: '#/components/parameters/manager_host'
        - $ref: '#/components/parameters/version'
        - $ref: '#/components/parameters/agent_group'
        - $ref: '#/components/parameters/node_name'
        - $ref: '#/components/parameters/name'
        - in: query
          name: ip
          description: Filters by the IP used by the agent to communicate with the manager. If it's not available, it will have the same value as registerIP.
          schema:
            type: string
            format: alphanumeric
        - in: query
          name: registerIp
          description: Filters by the IP used when registering the agent.
          schema:
            type: string
            format: alphanumeric
      responses:
        '200':
          description: 'List of agents or error description'
          content:
            application/json:
              schema:
                allOf:
                - $ref: '#/components/schemas/ApiResponse'
                - type: object
                  properties:
                    data:
                      allOf:
                        - $ref: '#/components/schemas/ListMetadata'
                        - type: object
                          properties:
                            items:
                              type: array
                              items:
                                $ref: '#/components/schemas/Agent'
              example:
                data:
                  totalItems: 7
                  items:
                  - status: Active
                    configSum: ab73af41699f13fdd81903b5f23d8d00
                    group:
                    - default
                    name: agent1
                    mergedSum: f1a9e24e02ba4cc5ea80a9d3feb3bb9a
                    ip: 192.168.185.7
                    registerIP: any
                    manager: manager
                    node_name: node02
                    dateAdd: '2018-10-11T09:38:47Z'
                    version: Wazuh v3.8.0
                    lastKeepAlive: '2018-10-11T13:58:08Z'
                    os:
                      major: '16'
                      name: Ubuntu
                      uname: Linux |ubuntu |4.4.0-135-generic |#161-Ubuntu SMP Mon Aug 27 10:45:01
                        UTC 2018 |x86_64
                      platform: ubuntu
                      version: 16.04.5 LTS
                      codename: Xenial Xerus
                      arch: x86_64
                      minor: '04'
                    id: '001'
                  - status: Active
                    name: manager
                    ip: 127.0.0.1
                    registerIP: 127.0.0.1
                    manager: manager
                    node_name: node01
                    dateAdd: '2018-10-11T09:37:23Z'
                    version: Wazuh v3.8.0
                    lastKeepAlive: '9999-12-31T23:59:59Z'
                    os:
                      major: '18'
                      name: Ubuntu
                      uname: Linux |manager |4.15.0-36-generic |#39-Ubuntu SMP Mon Sep 24 16:19:09
                        UTC 2018 |x86_64
                      platform: ubuntu
                      version: 18.04.1 LTS
                      codename: Bionic Beaver
                      arch: x86_64
                      minor: '04'
                    id: '000'
                  - status: Never connected
                    dateAdd: '2018-10-11T13:58:23Z'
                    name: NewHost_2
                    ip: 10.0.10.10
                    registerIP: any
                    id: '123'
                    node_name: unknown
                  - status: Never connected
                    dateAdd: '2018-10-11T13:58:22Z'
                    name: NewHost
                    ip: 10.0.0.9
                    registerIP: 10.0.0.9
                    id: '007'
                    node_name: unknown
                  - status: Never connected
                    dateAdd: '2018-10-11T13:58:10Z'
                    group:
                    - default
                    name: server001
                    ip: 10.0.0.62
                    registerIP: any
                    id: '002'
                    node_name: unknown
        default:
          $ref: '#/components/responses/ResponseError'
    post:
      tags:
      - agents
      summary: 'Add agent'
      description: 'Add a new agent.'
      operationId: api.controllers.agents_controller.add_agent
      parameters:
        - $ref: '#/components/parameters/pretty'
        - $ref: '#/components/parameters/wait_for_complete'

      requestBody:
        content:
          application/json:
              schema:
                type: object
                properties:
                  name:
                    description: Agent name.
                    type: string
                  ip:
                    description: "If this is not included, the API will get the IP automatically. If you are behind a proxy, you must set the option BehindProxyServer to yes at API configuration. Allowed values: IP, IP/NET, ANY"
                    type: string
                  force_time:
                    description: Remove the old agent with the same IP if disconnected since <force_time> seconds.
                    type: integer
                    minimum: 1
                required:
                - name
                - ip
      responses:
        '200':
          description: 'Add an agent'
          content:
            application/json:
              schema:
                allOf:
                - $ref: '#/components/schemas/ApiResponse'
                - type: object
                  properties:
                    data:
                      $ref: '#/components/schemas/AgentIdKey'
              example:
                data:
                  id: "007"
                  key: MDA3IE5ld0hvc3QgMTAuMC4wLjkgZTk5MDE2ZTkzMjMyZDBjZDYyMGIyZTZmMTM2ZjMzMDQxMjY3M2E0NGRmOTNmODk1NzFjMGQyYzczY2VlYzRhZQ==
        default:
          $ref: '#/components/responses/ResponseError'

  /agents/{agent_id}:
    delete:
      tags:
        - agents
      summary: 'Removes an agent'
      description: 'Removes an agent.'
      operationId: api.controllers.agents_controller.delete_agent
      parameters:
        - $ref: '#/components/parameters/pretty'
        - $ref: '#/components/parameters/wait_for_complete'
        - $ref: '#/components/parameters/agent_id'
        - $ref: '#/components/parameters/purge'
      responses:
        '200':
          description: 'Delete agent'
          content:
            application/json:
              schema:
                allOf:
                - $ref: '#/components/schemas/ApiResponse'
                - type: object
                  properties:
                    data:
                      $ref: '#/components/schemas/ItemAffected'
              example:
                message: All selected agents were removed
                data:
                  affected_agents:
                  - '008'
        default:
          $ref: '#/components/responses/ResponseError'
    get:
      tags:
        - agents
      summary: 'Get an agent'
      description: 'Returns various information from an agent.'
      operationId: api.controllers.agents_controller.get_agent
      parameters:
        - $ref: '#/components/parameters/pretty'
        - $ref: '#/components/parameters/wait_for_complete'
        - $ref: '#/components/parameters/agent_id'
        - $ref: '#/components/parameters/select'
      responses:
        '200':
          description: 'Get agent'
          content:
            application/json:
              schema:
                allOf:
                - $ref: '#/components/schemas/ApiResponse'
                - type: object
                  properties:
                    data:
                      $ref: '#/components/schemas/Agent'
              example:
                data:
                  configSum: "ab73af41699f13fdd81903b5f23d8d00"
                  dateAdd: '2018-10-11T09:37:23Z'
                  group:
                    - default
                  id: "002"
                  ip: "172.18.0.6"
                  lastKeepAlive: "2019-03-14T11:36:55Z"
                  manager: "9f393e777dfb"
                  mergedSum: "f8d49771911ed9d5c45b03a40babd065"
                  name: "176772c37776"
                  node_name: "worker1"
                  os:
                    arch: "x86_64"
                    codename: "Bionic Beaver"
                    major: "18"
                    minor: "04"
                    name: "Ubuntu"
                    platform: "ubuntu"
                    uname: "Linux |176772c37776 |4.15.0-46-generic |#49~16.04.1-Ubuntu SMP Tue Feb 12 17:45:24 UTC 2019 |x86_64"
                    version: "18.04.2 LTS"
                  registerIP: "172.18.0.6"
                  status: "Active"
                  version: "Wazuh v3.8.2"
        default:
          $ref: '#/components/responses/ResponseError'

  /agents/{agent_id}/config/{component}/{configuration}:
    get:
      tags:
        - agents
      summary: 'Get active configuration'
      description: 'Returns the active configuration the agent is currently using. This can be different from the configuration present in the configuration file, if it has been modified and the agent has not been restarted yet.'
      operationId: api.controllers.agents_controller.get_agent_config
      parameters:
        - $ref: '#/components/parameters/pretty'
        - $ref: '#/components/parameters/wait_for_complete'
        - $ref: '#/components/parameters/agent_id'
        - $ref: '#/components/parameters/component'
        - $ref: '#/components/parameters/configuration'
      responses:
        '200':
          description: 'Get agent configuration'
          content:
            application/json:
              schema:
                allOf:
                - $ref: '#/components/schemas/ApiResponse'
                - type: object
                  properties:
                    data:
                      $ref: '#/components/schemas/AgentConfiguration'
              example:
                data:
                    localfile:
                      - logformat: command
                        command: df -P
                        alias: df -P
                        target:
                          - agent
                        frequency: 360
                      - logformat: full_command
                        command: netstat -tulpn | sed 's/\\([[:alnum:]]\\+\\)\\ \\+[[:digit:]]\\+\\ \\+[[:digit:]]\\+\\ \\+\\(.*\\):\\([[:digit:]]*\\)\\ \\+\\([0-9\\.\\:\\*]\\+\\).\\+\\ \\([[:digit:]]*\\/[[:alnum:]\\-]*\\).*/\\1 \\2 == \\3 == \\4 \\5/' | sort -k 4 -g | sed 's/ == \\(.*\\) ==/:\\1/' | sed 1,2d
                        alias: netstat listening ports
                        target:
                          - agent
                        frequency: 360
                      - logformat: full_command
                        command: last -n 20
                        alias: last -n 20
                        target:
                          - agent
                        frequency: 360
                      - file: /var/ossec/logs/active-responses.log
                        logformat: syslog
                        target:
                          - agent
                      - file: /var/log/auth.log
                        logformat: syslog
                        target:
                          - agent
                      - file: /var/log/syslog
                        logformat: syslog
                        target:
                          - agent
                      - file: /var/log/dpkg.log
                        logformat: syslog
                        target:
                          - agent
                      - file: /var/log/kern.log
                        logformat: syslog
                        target:
                          - agent
        default:
          $ref: '#/components/responses/ResponseError'

  /agents/{agent_id}/group:
    delete:
      tags:
        - agents
      summary: 'Remove all agent groups.'
      description: 'Removes the group of the agent. The agent will automatically revert to the "default" group.'
      operationId: api.controllers.agents_controller.delete_agent_group
      parameters:
        - $ref: '#/components/parameters/pretty'
        - $ref: '#/components/parameters/wait_for_complete'
        - $ref: '#/components/parameters/agent_id'
      responses:
        '200':
          description: 'Remove the group of the agent'
          content:
            application/json:
              schema:
                $ref: '#/components/schemas/ApiResponse'
              example:
                message: "Group unset for agent '004'."
        default:
          $ref: '#/components/responses/ResponseError'

  /agents/{agent_id}/group/is_sync:
    get:
      tags:
        - agents
      summary: 'Get agent configuration sync status'
      description: 'Returns whether the agent configuration has been synchronized with the agent or not. This can be useful to check after updating a group configuration.'
      operationId: api.controllers.agents_controller.get_sync_agent
      parameters:
        - $ref: '#/components/parameters/pretty'
        - $ref: '#/components/parameters/wait_for_complete'
        - $ref: '#/components/parameters/agent_id'
      responses:
        '200':
          description: 'Get agent sync'
          content:
            application/json:
              schema:
                allOf:
                  - $ref: '#/components/schemas/ApiResponse'
                  - type: object
                    properties:
                      data:
                        properties:
                          syncef:
                            type: boolean
              example:
                data:
                    synced: false
        default:
          $ref: '#/components/responses/ResponseError'

  /agents/{agent_id}/group/{group_id}:
    delete:
      tags:
        - agents
      summary: 'Remove a single group of an agent'
      description: 'Remove the group of the agent but will leave the rest of its group if it belongs to a multigroup.'
      operationId: api.controllers.agents_controller.delete_agent_single_group
      parameters:
        - $ref: '#/components/parameters/pretty'
        - $ref: '#/components/parameters/wait_for_complete'
        - $ref: '#/components/parameters/agent_id'
        - $ref: '#/components/parameters/group_id'
      responses:
        '200':
          description: 'Remove the group of the agent'
          content:
            application/json:
              schema:
                $ref: '#/components/schemas/ApiResponse'
              example:
                message: "Group 'dmz' unset for agent '004'."
        default:
          $ref: '#/components/responses/ResponseError'

    put:
      tags:
        - agents
      summary: 'Add agent group'
      description: 'Adds an agent to the specified group.'
      operationId: api.controllers.agents_controller.put_agent_single_group
      parameters:
        - $ref: '#/components/parameters/pretty'
        - $ref: '#/components/parameters/wait_for_complete'
        - $ref: '#/components/parameters/agent_id'
        - $ref: '#/components/parameters/group_id'
        - in: query
          name: force_single_group
          description: Wheter to append new group to current agent's group or replace it.
          schema:
            type: boolean
      responses:
        '200':
          description: 'Add agent to group'
          content:
            application/json:
              schema:
                $ref: '#/components/schemas/ApiResponse'
              example:
                message: "Group '004' already belongs to group 'dmz'."
        default:
          $ref: '#/components/responses/ResponseError'

  /agents/{agent_id}/key:
    get:
      tags:
        - agents
      summary: 'Get agent key'
      description: 'Returns the key of an agent.'
      operationId: api.controllers.agents_controller.get_agent_key
      parameters:
        - $ref: '#/components/parameters/pretty'
        - $ref: '#/components/parameters/wait_for_complete'
        - $ref: '#/components/parameters/agent_id'
      responses:
        '200':
          description: 'Get agent key'
          content:
            application/json:
              schema:
                allOf:
                  - $ref: '#/components/schemas/ApiResponse'
                  - type: object
                    properties:
                      data:
                        type: object
                        properties:
                          key:
                            type: string
                            description: Agent key.
              example:
                data:
                  key: MDA0IG1haW5fZGF0YWJhc2UgMTAuMC4wLjE1IDIzNGM1Y2MzZjhhNzA2OWY2ZGRjN2I0NDc1MWZmNmE1Zjg3MjExMTJiZWJhNmFhMWUyMDIzNWI4MTBjYWNiM2I=
        default:
          $ref: '#/components/responses/ResponseError'

  /agents/{agent_id}/restart:
    put:
      tags:
        - agents
      summary: 'Restart an agent'
      description: 'Restarts the specified agent.'
      operationId: api.controllers.agents_controller.put_restart_agent
      parameters:
        - $ref: '#/components/parameters/pretty'
        - $ref: '#/components/parameters/wait_for_complete'
        - $ref: '#/components/parameters/agent_id'
      responses:
        '200':
          description: 'Agent restarted'
          content:
            application/json:
              schema:
                allOf:
                - $ref: '#/components/schemas/ApiResponse'
                - type: object
                  properties:
                    data:
                      $ref: '#/components/schemas/ItemAffected'
                example:
                  message: All selected agents were restarted
                  data:
                    affected_agents:
                      - "007"
        default:
          $ref: '#/components/responses/ResponseError'

  /agents/{agent_id}/upgrade:
    put:
      tags:
        - agents
      summary: 'Upgrade agent using online repository'
      description: 'Upgrade the agent using a WPK file from online repository.'
      operationId: api.controllers.agents_controller.put_upgrade_agent
      parameters:
        - $ref: '#/components/parameters/pretty'
        - $ref: '#/components/parameters/wait_for_complete'
        - $ref: '#/components/parameters/agent_id'
        - in: query
          name: wpk_repo
          description: WPK repository.
          schema:
            type: string
            format: path
        - $ref: '#/components/parameters/version'
        - in: query
          name: use_http
          description: Use protocol http. If it's false use https. By default the value is set to false.
          schema:
            type: boolean
            default: false
        - in: query
          name: force
          description: Force upgrade.
          schema:
            type: boolean
            default: false
      responses:
        '200':
          description: 'Agent upgraded'
          content:
            application/json:
              schema:
                $ref: '#/components/schemas/ApiResponse'
              example:
                message: "Upgrade procedure started"
        default:
          $ref: '#/components/responses/ResponseError'

  /agents/{agent_id}/upgrade_custom:
    put:
      tags:
        - agents
      summary: 'Upgrade agent using a custom file'
      description: 'Upgrade the agent using a local WPK file.'
      operationId: api.controllers.agents_controller.put_upgrade_custom_agent
      parameters:
        - $ref: '#/components/parameters/pretty'
        - $ref: '#/components/parameters/wait_for_complete'
        - $ref: '#/components/parameters/agent_id'
        - in: query
          name: file_path
          description: Path to the WPK file. The file must be on a folder on the Wazuh's installation directory (by default, <code>/var/ossec</code>).
          schema:
            type: string
            format: path
        - in: query
          name: installer
          description: Installation script.
          schema:
            type: string
            format: alphanumeric
      responses:
        '200':
          description: 'Agent upgraded'
          content:
            application/json:
              schema:
                $ref: '#/components/schemas/ApiResponse'
              example:
                message: "Installation started"
        default:
          $ref: '#/components/responses/ResponseError'

  /agents/{agent_name}:
    put:
      tags:
        - agents
      summary: 'Add agent (quick method)'
      description: 'Adds a new agent with name `agent_name`. This agent will use `any` as IP.'
      operationId: api.controllers.agents_controller.put_new_agent
      parameters:
        - $ref: '#/components/parameters/pretty'
        - $ref: '#/components/parameters/wait_for_complete'
        - $ref: '#/components/parameters/agent_name'
      responses:
        '200':
          description: 'Agent added'
          content:
            application/json:
              schema:
                allOf:
                - $ref: '#/components/schemas/ApiResponse'
                - type: object
                  properties:
                    data:
                      $ref: '#/components/schemas/AgentIdKey'
              example:
                data:
                  id: "008"
                  key: MDA4IG15TmV3QWdlbnQgYW55IDIyNGVmNmI4NjYyMDk5OTc5NzdiZWJhNDRmZTAyNDI0NjU2ZDM1NjhjNWJiZWI4Njk0M2JkMzdjZjA5YjZlM2M=
        default:
          $ref: '#/components/responses/ResponseError'

  /agents/{agent_id}/upgrade_result:
    get:
      tags:
        - agents
      summary: 'Get upgrade result from agent'
      description: 'Returns the upgrade result after updating an agent.'
      operationId: api.controllers.agents_controller.get_agent_upgrade
      parameters:
        - $ref: '#/components/parameters/pretty'
        - $ref: '#/components/parameters/wait_for_complete'
        - $ref: '#/components/parameters/agent_id'
        - in: query
          name: timeout
          description: Seconds to wait for the agent to respond.
          schema:
            type: integer
            format: int32
      responses:
        '200':
          description: 'Get agent upgrade result'
          content:
            application/json:
              schema:
                $ref: '#/components/schemas/ApiResponse'
              example:
                message: Agent upgraded successfully
        default:
          $ref: '#/components/responses/ResponseError'

  /agents/group/{group_id}:
    delete:
      tags:
        - agents
      summary: 'Remove multiple agents from a specified group.'
      description: 'Remove multiple agents from a specified group.'
      operationId: api.controllers.agents_controller.delete_multiple_agent_group
      parameters:
        - $ref: '#/components/parameters/pretty'
        - $ref: '#/components/parameters/wait_for_complete'
        - $ref: '#/components/parameters/list_agents'
        - $ref: '#/components/parameters/group_id'
      responses:
        '200':
          description: 'Remove the group of multiple agents'
          content:
            application/json:
              schema:
                allOf:
                - $ref: '#/components/schemas/ApiResponse'
                - type: object
                  properties:
                    data:
                      $ref: '#/components/schemas/ItemAffected'
              example:
                message: All selected agents were removed to group dmz
                data:
                  affected_agents:
                  - '001'
                  - '002'
        default:
          $ref: '#/components/responses/ResponseError'

    post:
      tags:
        - agents
      summary: 'Add multiple agents to a group'
      description: 'Adds multiple agents to the specified group.'
      operationId: api.controllers.agents_controller.post_multiple_agent_group
      parameters:
        - $ref: '#/components/parameters/pretty'
        - $ref: '#/components/parameters/wait_for_complete'
        - $ref: '#/components/parameters/group_id'

      requestBody:
        content:
          application/json:
            schema:
              properties:
                agent_id_list:
                  description: List of agents ID.
                  type: array
                  items:
                    $ref: '#/components/schemas/AgentID'
      responses:
        '200':
          description: 'Add multiple agents to a group'
          content:
            application/json:
              schema:
                allOf:
                - $ref: '#/components/schemas/ApiResponse'
                - type: object
                  properties:
                    data:
                      $ref: '#/components/schemas/ItemAffected'
              example:
                message: All selected agents assigned to group dmz
                data:
                  affected_agents:
                  - '001'
                  - '002'
        default:
          $ref: '#/components/responses/ResponseError'

  /agents/groups:
    delete:
      tags:
        - agents
      summary: 'Removes a list of groups'
      description: Removes multiple groups.
      operationId: api.controllers.agents_controller.delete_list_group
      parameters:
        - $ref: '#/components/parameters/pretty'
        - $ref: '#/components/parameters/wait_for_complete'
        - $ref: '#/components/parameters/list_groups'
      responses:
        '200':
          description: 'Remove multiple group of multiple agents'
          content:
            application/json:
              schema:
                allOf:
                - $ref: '#/components/schemas/ApiResponse'
                - type: object
                  properties:
                    data:
                      $ref: '#/components/schemas/AllItemsAffected'
              example:
                message: All selected groups were removed
                data:
                  affected_groups:
                  - 'webserver'
                  - 'dataserver'
                  affected_agents:
                  - '002'
                  - '005'
                  - '003'
        default:
          $ref: '#/components/responses/ResponseError'

    get:
      tags:
        - agents
      summary: 'Get all groups'
      description: 'Returns a list containing basic information about each agent group such as number of agents belonging to the group and the checksums of the configuration and shared files.'
      operationId: api.controllers.agents_controller.get_list_group
      parameters:
        - $ref: '#/components/parameters/pretty'
        - $ref: '#/components/parameters/wait_for_complete'
        - $ref: '#/components/parameters/offset'
        - $ref: '#/components/parameters/limit'
        - $ref: '#/components/parameters/sort'
        - $ref: '#/components/parameters/search'
        - $ref: '#/components/parameters/hash'
      responses:
        '200':
          description: 'List all groups'
          content:
            application/json:
              schema:
                allOf:
                - $ref: '#/components/schemas/ApiResponse'
                - type: object
                  properties:
                    data:
                      allOf:
                        - $ref: '#/components/schemas/ListMetadata'
                        - type: object
                          properties:
                            items:
                              type: array
                              items:
                                $ref: '#/components/schemas/AgentGroup'
              example:
                data:
                  item:
                  - count: 2
                    name: default
                    mergedSum: f8d49771911ed9d5c45b03a40babd065
                    configSum: ab73af41699f13fdd81903b5f23d8d00
                  - count: 3
                    name: dmz
                    mergedSum: 220d6c5fc253f251827ee7487341c0fc
                    configSum: cfbae9ecc10eb15f1b4fc736de6758cc
                  - count: 0
                    name: pciserver
                    mergedSum: 220d6c5fc253f251827ee7487341c0fc
                    configSum: ab73af41699f13fdd81903b5f23d8d00
        default:
          $ref: '#/components/responses/ResponseError'

  /agents/groups/{group_id}:
    delete:
      tags:
        - agents
      summary: 'Remove group'
      description: 'Removes the group. Agents that were assigned to the removed group will automatically revert to the "default" group.'
      operationId: api.controllers.agents_controller.delete_group
      parameters:
        - $ref: '#/components/parameters/pretty'
        - $ref: '#/components/parameters/wait_for_complete'
        - $ref: '#/components/parameters/group_id'
      responses:
        '200':
          description: 'Remove a group and revert agents to default group'
          content:
            application/json:
              schema:
                allOf:
                - $ref: '#/components/schemas/ApiResponse'
                - type: object
                  properties:
                    data:
                      allOf:
                        - $ref: '#/components/schemas/ItemAffected'
                        - $ref: '#/components/schemas/AgentGroupDeleted'
              example:
                message: All selected groups were removed
                data:
                  affected_groups:
                  - 'dmz'
                  affected_agents:
                  - '001'
                  - '002'
        default:
          $ref: '#/components/responses/ResponseError'

    get:
      tags:
        - agents
      summary: 'Get agents in a group'
      description: 'Returns the list of agents that belongs to the specified group.'
      operationId: api.controllers.agents_controller.get_agent_in_group
      parameters:
        - $ref: '#/components/parameters/pretty'
        - $ref: '#/components/parameters/wait_for_complete'
        - $ref: '#/components/parameters/group_id'
        - $ref: '#/components/parameters/offset'
        - $ref: '#/components/parameters/limit'
        - $ref: '#/components/parameters/select'
        - $ref: '#/components/parameters/sort'
        - $ref: '#/components/parameters/search'
        - $ref: '#/components/parameters/statusAgentParam'
        - $ref: '#/components/parameters/query'
      responses:
        '200':
          description: 'List of agents or error description'
          content:
            application/json:
              schema:
                allOf:
                - $ref: '#/components/schemas/ApiResponse'
                - type: object
                  properties:
                    data:
                      allOf:
                        - $ref: '#/components/schemas/ListMetadata'
                        - type: object
                          properties:
                            items:
                              type: array
                              items:
                                $ref: '#/components/schemas/Agent'
              example:
                data:
                  totalItems: 3
                  items:
                  - os:
                      arch: x86_64
                      codename: Bionic Beaver
                      major: '18'
                      minor: '04'
                      name: Ubuntu
                      platform: ubuntu
                      uname: Linux |agent-1 |4.15.0-43-generic |#46-Ubuntu SMP Thu Dec 6 14:45:28 UTC 2018 |x86_64
                      version: 18.04.1 LTS
                    group:
                      - default
                      - dmz
                    lastKeepAlive: '2019-02-19T10:31:09Z'
                    ip: 172.17.0.201
                    manager: manager
                    status: Active
                    version: Wazuh v3.8.2
                    dateAdd: '2019-02-19T10:25:42Z'
                    name: agent-1
                    configSum: ab73af41699f13fdd81903b5f23d8d00
                    registerIP: 172.17.0.201
                    node_name: node01
                    id: '001'
                    mergedSum: f8d49771911ed9d5c45b03a40babd065
                  - group:
                    - default
                    - dmz
                    status: Never connected
                    dateAdd: '2019-02-19T10:30:59Z'
                    name: server001
                    registerIP: 10.0.0.62
                    ip: 10.0.0.62
                    node_name: unknown
                    id: '002'
                  - group:
                    - dmz
                    ip: 10.0.0.15
                    status: Never connected
                    dateAdd: '2019-02-19T10:31:00Z'
                    name: main_database
                    registerIP: 10.0.0.15
                    node_name: unknown
                    id: '004'
        default:
          $ref: '#/components/responses/ResponseError'

    put:
      tags:
        - agents
      summary: 'Create a group'
      description: 'Creates a new group.'
      operationId: api.controllers.agents_controller.put_group
      parameters:
        - $ref: '#/components/parameters/pretty'
        - $ref: '#/components/parameters/wait_for_complete'
        - $ref: '#/components/parameters/group_id'
      responses:
        '200':
          description: 'Add new agent'
          content:
            application/json:
              schema:
                $ref: '#/components/schemas/ApiResponse'
              example:
                message: "Group 'pciserver' created"
        default:
          $ref: '#/components/responses/ResponseError'

  /agents/groups/{group_id}/configuration:
    get:
      tags:
        - agents
      summary: 'Get group configuration'
      description: 'Returns the group configuration defined in the `agent.conf` file.'
      operationId: api.controllers.agents_controller.get_group_config
      parameters:
        - $ref: '#/components/parameters/pretty'
        - $ref: '#/components/parameters/wait_for_complete'
        - $ref: '#/components/parameters/group_id'
        - $ref: '#/components/parameters/offset'
        - $ref: '#/components/parameters/limit'
      responses:
        '200':
          description: 'Get group configuration'
          content:
            application/json:
              schema:
                allOf:
                - $ref: '#/components/schemas/ApiResponse'
                - type: object
                  properties:
                    data:
                      allOf:
                        - $ref: '#/components/schemas/ListMetadata'
                        - type: object
                          properties:
                            items:
                              type: array
                              items:
                                $ref: '#/components/schemas/GroupConfiguration'
              example:
                data:
                  totalItems: 1
                  items:
                  - filters:
                      os: Linux
                  - config:
                      localfile:
                      - location: /var/log/linux.log
                      - log_format: syslog
        default:
          $ref: '#/components/responses/ResponseError'

    post:
      tags:
        - agents
      summary: 'Update group configuration'
      description: Update an specified group's configuration. This API call expects a full valid XML file with the shared configuration tags/syntax.
      operationId: api.controllers.agents_controller.post_group_config
      parameters:
        - $ref: '#/components/parameters/pretty'
        - $ref: '#/components/parameters/wait_for_complete'
        - $ref: '#/components/parameters/group_id'

      requestBody:
        content:
          application/xml:
            schema:
              properties:
                file_name:
                  description: Updated file
                  type: string

      responses:
        '200':
          description: 'Upload configuration'
          content:
            application/json:
              schema:
                $ref: '#/components/schemas/ApiResponse'
              example:
                message: Agent configuration was updated successfully
        default:
          $ref: '#/components/responses/ResponseError'

  /agents/groups/{group_id}/files:
    get:
      tags:
        - agents
      summary: 'Get group files'
      description: 'Return the files placed under the group directory.'
      operationId: api.controllers.agents_controller.get_group_files
      parameters:
        - $ref: '#/components/parameters/pretty'
        - $ref: '#/components/parameters/wait_for_complete'
        - $ref: '#/components/parameters/group_id'
        - $ref: '#/components/parameters/offset'
        - $ref: '#/components/parameters/limit'
        - $ref: '#/components/parameters/sort'
        - $ref: '#/components/parameters/search'
        - $ref: '#/components/parameters/hash'
      responses:
        '200':
          description: 'Get group files'
          content:
            application/json:
              schema:
                allOf:
                - $ref: '#/components/schemas/ApiResponse'
                - type: object
                  properties:
                    data:
                      allOf:
                        - $ref: '#/components/schemas/ListMetadata'
                        - type: object
                          properties:
                            items:
                              type: array
                              items:
                                properties:
                                  filename:
                                    type: string
                                  hash:
                                    type: string
              example:
                data:
                  totalItems: 24
                  items:
                    - filename: agent.conf
                      hash: ab73af41699f13fdd81903b5f23d8d00
                    - filename: ar.conf
                      hash: 76d8be9b97d8eae4c239e530ee7e71c8
                    - filename: cis_apache2224_rcl.txt
                      hash: 3c2469443a08b01c454ca35558cb9fa6
                    - filename: cis_debian_linux_rcl.txt
                      hash: cc12fdba595817758f308024f61acb71
                    - filename: cis_mysql5-6_community_rcl.txt
                      hash: f5f770160baf596373e4f77f987cc422
                    - filename: cis_mysql5-6_enterprise_rcl.txt
                      hash: de9865c809f1555d537e5a49872eaf4c
                    - filename: cis_rhel5_linux_rcl.txt
                      hash: a3af38b3f81a48332c7bcd9cf8aa6eff
                    - filename: cis_rhel6_linux_rcl.txt
                      hash: bdcfa3ab90b553f8e5c84cfa9fd90289
                    - filename: cis_rhel7_linux_rcl.txt
                      hash: 039e579029e3edcf8241fb391f46b12f
                    - filename: cis_rhel_linux_rcl.txt
                      hash: 569cd8a2cc7527cc75f81f77098de461
                    - filename: cis_sles11_linux_rcl.txt,
                      hash: d86ee36d384930293cbcc83c8fb57c93
                    - filename: cis_sles12_linux_rcl.txt
                      hash: 6f58710fa8eef659dc782a3fa4699e33
                    - filename: cis_win2012r2_domainL1_rcl.txt
                      hash: 8819dfa3523933b113e27a85fc9e568d
                    - filename: cis_win2012r2_domainL2_rcl.txt
                      hash: e8a2c7ab57bc8102b237f061b8f82dce
                    - filename: cis_win2012r2_memberL1_rcl.txt
                      hash: 38c88156d03af9372efd620e6e57d473
                    - filename: cis_win2012r2_memberL2_rcl.txt
                      hash: c4b62b3e01b5f5634a9719eb8a104028
                    - filename: merged.mg
                      hash: f8d49771911ed9d5c45b03a40babd065
                    - filename: rootkit_files.txt
                      hash: e5ddcac443143cef6237d5f9b8d48585
                    - filename:  rootkit_trojans.txt
                      hash: 6bcf7016d3e6b4c7faa62cf265c24dcc
                    - filename: system_audit_rcl.txt
                      hash: be69b84dd5ee73200bb903a46270e18c
                    - filename: system_audit_ssh.txt
                      hash: 407c1f5e103f0cb58249eb7252a84797
                    - filename: win_applications_rcl.txt
                      hash: 0a4ad12c8145aca8a28d31de5c448b48
                    - filename: win_audit_rcl.txt
                      hash: 92d8011facc8b921ece301ea4ce6a616
                    - filename: win_malware_rcl.txt
                      hash: 6a8d3c63a0e77dea35aaed3ee2cca3a1
        default:
          $ref: '#/components/responses/ResponseError'

  /agents/groups/{group_id}/files/{file_name}:
    get:
      tags:
        - agents
      summary: 'Get a file in group'
      description: 'Returns the contents of the specified group file parsed to JSON.'
      operationId: api.controllers.agents_controller.get_group_file
      parameters:
        - $ref: '#/components/parameters/pretty'
        - $ref: '#/components/parameters/wait_for_complete'
        - $ref: '#/components/parameters/group_id'
        - $ref: '#/components/parameters/file_name'
        - $ref: '#/components/parameters/type_agents'
        - $ref: '#/components/parameters/format'
      responses:
        '200':
          description: 'Get group file'
          content:
            application/json:
              schema:
                allOf:
                - $ref: '#/components/schemas/ApiResponse'
                - type: object
                  properties:
                    data:
                      allOf:
                        - $ref: '#/components/schemas/ListMetadata'
                        - type: object
                          description: "The output format depends on the type of file that has been requested: rootkit file, rootkit trojans or rcl."
              example:
                data:
                  vars:
                  controls:
                    - condition: all required
                      name: CIS - Testing against the CIS Debian Linux Benchmark v1
                      reference: CIS_Debian_Benchmark_v1.0pdf
                      checks:
                        - f:/etc/debian_version
                    - name: "CIS - Debian Linux - 1.4 - Robust partition scheme - /tmp is not on its own partition"
                      condition: "any"
                      reference: "https://benchmarks.cisecurity.org/tools2/linux/CIS_Debian_Benchmark_v1.0.pdf"
                      checks:
                        - "f:/etc/fstab -> !r:/tmp;"
        default:
          $ref: '#/components/responses/ResponseError'

    post:
      tags:
        - agents
      summary: 'Upload file into a group'
      operationId: api.controllers.agents_controller.post_group_file
      parameters:
        - $ref: '#/components/parameters/pretty'
        - $ref: '#/components/parameters/wait_for_complete'
        - $ref: '#/components/parameters/group_id'
        - $ref: '#/components/parameters/file_name'

      requestBody:
        content:
          application/xml:
            schema:
              properties:
                file_name:
                  description: Updated file
                  type: string

      responses:
        '200':
          description: 'Post group file'
          content:
            application/json:
              schema:
                $ref: '#/components/schemas/ApiResponse'
              example:
                message: Agent configuration was updated successfully
        default:
          $ref: '#/components/responses/ResponseError'

  /agents/insert:
    post:
      tags:
        - agents
      summary: 'Add an agent specifying all its basic properties'
      description: 'Adds an agent specifying its name, ID and IP. If an agent with the same ID already exists, replace it using `force` parameter.'
      operationId: api.controllers.agents_controller.insert_agent
      parameters:
        - $ref: '#/components/parameters/pretty'
        - $ref: '#/components/parameters/wait_for_complete'
      requestBody:
        content:
          application/json:
              schema:
                type: object
                properties:
                  id:
                    $ref: '#/components/schemas/AgentID'
                  key:
                    type: string
                    maxLength: 64
                    minLength: 64
                    format: wazuh_key
                    description: Key to use when communicating with the manager. The agent must have the same key on its `client.keys` file.
                  name:
                    description: Agent name.
                    type: string
                    format: names
                  ip:
                    description: "If this is not included, the API will get the IP automatically. If you are behind a proxy, you must set the option config.BehindProxyServer to yes at config.js. Allowed values: IP, IP/NET, ANY"
                    type: string
                    format: alphanumeric
                  force_after:
                    description: Remove the old agent with the same IP if disconnected since <force> seconds.
                    type: integer
                    format: int32
              example:
                name: NewHost_2
                ip: 10.0.10.10
                id: 123
                key: 1abcdefghijklmnopqrstuvwxyzabcdefghijklmnopqrstuvwxyzabcdefghi64
      responses:
        '200':
          description: 'Get group file'
          content:
            application/json:
              schema:
                allOf:
                - $ref: '#/components/schemas/ApiResponse'
                - type: object
                  properties:
                    data:
                      $ref: '#/components/schemas/AgentIdKey'
              example:
                data:
                  id: 123
                  key: MTIzIE5ld0hvc3RfMiAxMC4wLjEwLjEwIDFhYmNkZWZnaGlqa2xtbm9wcXJzdHV2d3h5emFiY2RlZmdoaWprbG1ub3BxcnN0dXZ3eHl6YWJjZGVmZ2hpNjQ=
        default:
          $ref: '#/components/responses/ResponseError'

  /agents/name/{agent_name}:
    get:
      tags:
        - agents
      summary: 'Get an agent by its name'
      description: 'Returns various information from an agent called :agent_name.'
      operationId: api.controllers.agents_controller.get_agent_by_name
      parameters:
        - $ref: '#/components/parameters/pretty'
        - $ref: '#/components/parameters/wait_for_complete'
        - $ref: '#/components/parameters/agent_name'
        - $ref: '#/components/parameters/select'
      responses:
        '200':
          description: 'Get agent'
          content:
            application/json:
              schema:
                allOf:
                - $ref: '#/components/schemas/ApiResponse'
                - type: object
                  properties:
                    data:
                      $ref: '#/components/schemas/Agent'
              example:
                data:
                  ip: 10.0.0.9
                  status: Never connected
                  dateAdd: "2019-02-19T10:31:12Z"
                  name: NewHost
                  registerIP: 10.0.0.9
                  node_name: unknown
                  id: "007"
        default:
          $ref: '#/components/responses/ResponseError'

  /agents/no_group:
    get:
      tags:
        - agents
      summary: 'Get agents without group'
      description: 'Returns a list with the available agents without group.'
      operationId: api.controllers.agents_controller.get_agent_no_group
      parameters:
        - $ref: '#/components/parameters/pretty'
        - $ref: '#/components/parameters/wait_for_complete'
        - $ref: '#/components/parameters/offset'
        - $ref: '#/components/parameters/limit'
        - $ref: '#/components/parameters/select'
        - $ref: '#/components/parameters/sort'
        - $ref: '#/components/parameters/search'
        - $ref: '#/components/parameters/query'
      responses:
        '200':
          description: 'Get agents without group'
          content:
            application/json:
              schema:
                allOf:
                - $ref: '#/components/schemas/ApiResponse'
                - type: object
                  properties:
                    data:
                      allOf:
                        - $ref: '#/components/schemas/ListMetadata'
                        - type: object
                          properties:
                            items:
                              type: array
                              items:
                                $ref: '#/components/schemas/Agent'
              example:
                data:
                  totalItems: 3
                  items:
                    - ip: 10.0.0.20
                      status: Never connected
                      dateAdd: "2019-02-19T10:31:00Z"
                      name: server002
                      registerIP: 10.0.0.20
                      node_name: unknown
                      id: "006"
                    - ip: 10.0.0.9
                      status: Never connected
                      dateAdd: "2019-02-19T10:31:12Z"
                      name: NewHost
                      registerIP: 10.0.0.9
                      node_name: unknown
                      id: "007"
                    - ip: 10.0.10.10
                      status: Never connected
                      dateAdd: "2019-02-19T10:31:13Z"
                      name: NewHost_2
                      registerIP: 10.0.10.10
                      node_name: unknown
                      id: "123"
        default:
          $ref: '#/components/responses/ResponseError'

  /agents/outdated:
    get:
      tags:
        - agents
      summary: 'Get outdated agents'
      description: 'Returns the list of outdated agents.'
      operationId: api.controllers.agents_controller.get_agent_outdated
      parameters:
        - $ref: '#/components/parameters/pretty'
        - $ref: '#/components/parameters/wait_for_complete'
        - $ref: '#/components/parameters/offset'
        - $ref: '#/components/parameters/limit'
        - $ref: '#/components/parameters/sort'
        - $ref: '#/components/parameters/query'
      responses:
        '200':
          description: 'Get outdated agents'
          content:
            application/json:
              schema:
                allOf:
                - $ref: '#/components/schemas/ApiResponse'
                - type: object
                  properties:
                    data:
                      allOf:
                        - $ref: '#/components/schemas/ListMetadata'
                        - type: object
                          properties:
                            items:
                              type: array
                              items:
                                $ref: '#/components/schemas/AgentSimple'
              example:
                data:
                  totalItems: 2
                  items:
                    - version: Wazuh v3.0.0
                      id: "003"
                      name: main_database
                    - version: Wazuh v3.0.0
                      id: "004"
                      name: dmz002
        default:
          $ref: '#/components/responses/ResponseError'

  /agents/restart:
    post:
      tags:
      - agents
      summary: 'Restart a list of agents'
      operationId: api.controllers.agents_controller.restart_list_agents
      parameters:
        - $ref: '#/components/parameters/pretty'
        - $ref: '#/components/parameters/wait_for_complete'

      requestBody:
        content:
          application/json:
            schema:
              properties:
                ids:
                  description: Array of agent ID's.
                  type: array
                  items:
                    type: string

      responses:
        '200':
          description: Agents restarted
          content:
            application/json:
              schema:
                allOf:
                - $ref: '#/components/schemas/ApiResponse'
                - type: object
                  properties:
                    data:
                      $ref: '#/components/schemas/ItemAffected'
                example:
                  message: All selected agents were restarted
                  data:
                    affected_agents:
                    - '002'
                    - '004'
        default:
          $ref: '#/components/responses/ResponseError'

    put:
      tags:
      - agents
      summary: 'Restarts all agents'
      operationId: api.controllers.agents_controller.restart_all_agents
      parameters:
        - $ref: '#/components/parameters/pretty'
        - $ref: '#/components/parameters/wait_for_complete'
      responses:
        '200':
          description: Agents restarted
          content:
            application/json:
              schema:
                $ref: '#/components/schemas/ApiResponse'
              example:
                message: "Restarting all agents"
        default:
          $ref: '#/components/responses/ResponseError'

  /agents/stats/distinct:
    get:
      tags:
        - agents
      summary: 'Get distinct fields in agents'
      description: 'Returns all the different combinations that agents have for the selected fields. It also indicates the total number of agents that have each combination.'
      operationId: api.controllers.agents_controller.get_agent_fields
      parameters:
        - $ref: '#/components/parameters/pretty'
        - $ref: '#/components/parameters/wait_for_complete'
        - $ref: '#/components/parameters/offset'
        - $ref: '#/components/parameters/limit'
        - $ref: '#/components/parameters/sort'
        - $ref: '#/components/parameters/search'
        - $ref: '#/components/parameters/fields'
        - $ref: '#/components/parameters/select'
        - $ref: '#/components/parameters/query'
      responses:
        '200':
          description: 'Get fields in agents'
          content:
            application/json:
              schema:
                allOf:
                - $ref: '#/components/schemas/ApiResponse'
                - type: object
                  properties:
                    data:
                      allOf:
                        - $ref: '#/components/schemas/ListMetadata'
                        - type: object
                          properties:
                            items:
                              type: array
                              items:
                                properties:
                                  os:
                                    properties:
                                      platform:
                                        type: string
                                        nullable: true
                                      version:
                                        type: string
                                        nullable: true
                                      name:
                                        type: string
                                        nullable: true
                                  count:
                                    type: integer
              example:
                data:
                  totalItems: 7
                  items:
                    - os:
                        platform: ubuntu
                      count: 2
                    - count: 5
        default:
          $ref: '#/components/responses/ResponseError'

  /agents/summary:
    get:
      tags:
        - agents
      summary: 'Get agents summary'
      description: 'Returns a summary of the available agents.'
      operationId: api.controllers.agents_controller.get_agent_summary
      parameters:
        - $ref: '#/components/parameters/pretty'
        - $ref: '#/components/parameters/wait_for_complete'
      responses:
        '200':
          description: 'Get summary of agents'
          content:
            application/json:
              schema:
                allOf:
                - $ref: '#/components/schemas/ApiResponse'
                - type: object
                  properties:
                    data:
                      properties:
                        Total:
                          type: integer
                        Active:
                          type: integer
                        Disconnected:
                          type: integer
                        Never connected:
                          type: integer
                        Pending:
                          type: integer
              example:
                data:
                  Total: 7
                  Active: 2
                  Disconnected: 0
                  Never connected: 5
                  Pending: 0
        default:
          $ref: '#/components/responses/ResponseError'

  /agents/summary/os:
    get:
      tags:
        - agents
      summary: 'Get OS summary'
      description: 'Returns a summary of the OS.'
      operationId: api.controllers.agents_controller.get_agent_summary_os
      parameters:
        - $ref: '#/components/parameters/pretty'
        - $ref: '#/components/parameters/wait_for_complete'
        - $ref: '#/components/parameters/offset'
        - $ref: '#/components/parameters/limit'
        - $ref: '#/components/parameters/sort'
        - $ref: '#/components/parameters/search'
        - $ref: '#/components/parameters/query'
      responses:
        '200':
          description: 'Get summary of agents OS'
          content:
            application/json:
              schema:
                allOf:
                - $ref: '#/components/schemas/ApiResponse'
                - type: object
                  properties:
                    data:
                      allOf:
                        - $ref: '#/components/schemas/ListMetadata'
                        - type: object
                          properties:
                            items:
                              description: List of Operating system platforms.
                              type: array
                              items:
                                type: string
              example:
                data:
                  totalItems: 1
                  items:
                    - ubuntu
        default:
          $ref: '#/components/responses/ResponseError'

  /ciscat/{agent_id}/results:
    get:
      tags:
      - ciscat
      summary: 'Get CIS-CAT results from an agent'
      description: "Returns the agent's ciscat results info."
      operationId: api.controllers.ciscat_controller.get_agents_cistat_results
      parameters:
        - $ref: '#/components/parameters/pretty'
        - $ref: '#/components/parameters/wait_for_complete'
        - $ref: '#/components/parameters/agent_id'
        - $ref: '#/components/parameters/offset'
        - $ref: '#/components/parameters/limit'
        - $ref: '#/components/parameters/sort'
        - $ref: '#/components/parameters/search'
        - $ref: '#/components/parameters/select'
        - $ref: '#/components/parameters/benchmark'
        - $ref: '#/components/parameters/profile'
        - $ref: '#/components/parameters/pass'
        - $ref: '#/components/parameters/fail'
        - $ref: '#/components/parameters/error'
        - $ref: '#/components/parameters/notchecked'
        - $ref: '#/components/parameters/unknown'
        - $ref: '#/components/parameters/score'

      responses:
        '200':
          description: 'List of agents or error description'
          content:
            application/json:
              schema:
                allOf:
                - $ref: '#/components/schemas/ApiResponse'
                - type: object
                  properties:
                    data:
                      allOf:
                        - $ref: '#/components/schemas/ListMetadata'
                        - type: object
                          properties:
                            items:
                              type: array
                              items:
                                $ref: '#/components/schemas/CiscatResults'
              example:
                data:
                  totalItems: 2
                  items:
                  - profile: xccdf_org.cisecurity.benchmarks_profile_Level_2_-_Server
                    score: 57
                    error: 0
                    scan:
                      id: 1406741147
                      time: "2018-09-06T07:50:15.632Z"
                    fail: 79
                    benchmark: CIS Ubuntu Linux 16.04 LTS Benchmark
                    pass: 104
                    notchecked: 36
                    unknown: 1
                  - profile: xccdf_org.cisecurity.benchmarks_profile_Level_1_-_Workstation
                    score: 64
                    error: 0
                    scan:
                      id: 1406741147
                      time: "2018-09-06T07:50:52.630Z"
                    fail: 53
                    benchmark: CIS Ubuntu Linux 16.04 LTS Benchmark
                    pass: 96
                    notchecked: 71
                    unknown: 0
        default:
          $ref: '#/components/responses/ResponseError'

  /cluster/node:
    get:
      tags:
      - cluster
      summary: Get information about the local node.
      description: Returns basic information about the cluster node receiving the request.
      operationId: api.controllers.cluster_controller.get_cluster_node
      parameters:
        - $ref: '#/components/parameters/pretty'
        - $ref: '#/components/parameters/wait_for_complete'
      responses:
        '200':
          description: 'Node basic information'
          content:
            application/json:
              schema:
                allOf:
                - $ref: '#/components/schemas/ApiResponse'
                - type: object
                  properties:
                    data:
                      properties:
                        node:
                          description: Node name.
                          type: string
                        cluster:
                          description: Cluster name the node belongs to.
                          type: string
                        type:
                          description: Node type.
                          type: string
              example:
                data:
                  node: "node02"
                  cluster: "wazuh"
                  type: "worker"
        default:
          $ref: '#/components/responses/ResponseError'

  /cluster/nodes:
    get:
      tags:
      - cluster
      summary: Get information about all nodes in the cluster.
      description: Returns a list containing all connected nodes in the cluster.
      operationId: api.controllers.cluster_controller.get_cluster_nodes
      parameters:
        - $ref: '#/components/parameters/pretty'
        - $ref: '#/components/parameters/wait_for_complete'
        - $ref: '#/components/parameters/offset'
        - $ref: '#/components/parameters/limit'
        - $ref: '#/components/parameters/sort'
        - $ref: '#/components/parameters/search'
        - $ref: '#/components/parameters/select'
        - $ref: '#/components/parameters/node_type'
      responses:
        '200':
          description: 'List of connected nodes'
          content:
            application/json:
              schema:
                allOf:
                - $ref: '#/components/schemas/ApiResponse'
                - type: object
                  properties:
                    data:
                      allOf:
                        - $ref: '#/components/schemas/ListMetadata'
                        - type: object
                          properties:
                            items:
                              type: array
                              items:
                                $ref: '#/components/schemas/ClusterNode'
              example:
                data:
                  totalItems: 2
                  items:
                    - name: "node02"
                      type: "worker"
                      version: "3.9.0"
                      ip: "172.17.0.101"
                    - name: "node01"
                      type: "master"
                      version: "3.9.0"
                      ip: "172.17.0.100"
        default:
          $ref: '#/components/responses/ResponseError'

  /cluster/nodes/{node_id}:
    get:
      tags:
      - cluster
      summary: Get information about a specified node.
      description: Returns information about a specified node in the cluster.
      operationId: api.controllers.cluster_controller.get_cluster_node_info
      parameters:
        - $ref: '#/components/parameters/pretty'
        - $ref: '#/components/parameters/wait_for_complete'
        - $ref: '#/components/parameters/select'
        - $ref: '#/components/parameters/node_id'
      responses:
        '200':
          description: 'Node information'
          content:
            application/json:
              schema:
                allOf:
                - $ref: '#/components/schemas/ApiResponse'
                - type: object
                  properties:
                    data:
                      $ref: '#/components/schemas/ClusterNode'
              example:
                data:
                  name: "node02"
                  type: "worker"
                  version: "3.9.0"
                  ip: "172.17.0.101"
        default:
          $ref: '#/components/responses/ResponseError'

  /cluster/healthcheck:
    get:
      tags:
      - cluster
      summary: Show cluster healthcheck
      description: Returns cluster healthcheck information such as last keep alive, last synchronization time and number of agents reporting on each node.
      operationId: api.controllers.cluster_controller.get_healthcheck
      parameters:
        - $ref: '#/components/parameters/pretty'
        - $ref: '#/components/parameters/wait_for_complete'
      responses:
        '200':
          description: Health information
          content:
            application/json:
              schema:
                allOf:
                - $ref: '#/components/schemas/ApiResponse'
                - type: object
                  properties:
                    data:
                      allOf:
                        - $ref: '#/components/schemas/ListMetadata'
                        - type: object
                          properties:
                            items:
                              type: array
                              items:
                                $ref: '#/components/schemas/Healthcheck'
              example:
                data:
                  totalItems: 2
                  items:
                    - name: "node01"
                      info:
                        ip: "172.17.0.100"
                        version: "3.9.0"
                        type: "master"
                        totalActiveAgents: 2
                    - name: "node02"
                      info:
                        ip: "172.17.0.101"
                        version: "3.9.0"
                        type: "worker"
                        totalActiveAgents: 5
                      status:
                        - type: "Agent status"
                          date_start: "2019-01-11T18:52:57.72Z"
                          date_end: "2019-01-11T18:52:57.73Z"
                          synchronized_files: 4
                          free: true
                        - type: "Extra valid"
                          date_start: "2019-01-11T18:52:57.72Z"
                          date_end: "2019-01-11T18:52:57.73Z"
                          synchronized_files: 4
                          free: true
                        - type: "Integrity"
                          date_start: "2019-01-11T18:52:57.72Z"
                          date_end: "2019-01-11T18:52:57.73Z"
                          synchronized_files:
                            shared: 5
                            missing: 4
                            extra_valid: 0
                            extra: 0
                          free: true
                        - type: "Last keep alive"
                          date_start: "2019-01-11T18:52:57.72Z"
                          date_end: "2019-01-11T18:52:57.73Z"
        default:
          $ref: '#/components/responses/ResponseError'

  /cluster/healthcheck/{node_id}:
    get:
      tags:
      - cluster
      summary: Show a specified node's healthcheck information
      description: Returns cluster healthcheck information of an specified node.
      operationId: api.controllers.cluster_controller.get_healthcheck_node
      parameters:
        - $ref: '#/components/parameters/pretty'
        - $ref: '#/components/parameters/wait_for_complete'
        - $ref: '#/components/parameters/node_id'
      responses:
        '200':
          description: Node health information
          content:
            application/json:
              schema:
                allOf:
                - $ref: '#/components/schemas/ApiResponse'
                - type: object
                  properties:
                    data:
                      $ref: '#/components/schemas/Healthcheck'
              example:
                data:
                  info:
                    ip: "172.17.0.101"
                    version: "3.9.0"
                    type: "worker"
                    totalActiveAgents: 5
                  status:
                    - type: "Agent status"
                      date_start: "2019-01-11T18:52:57.72Z"
                      date_end: "2019-01-11T18:52:57.73Z"
                      synchronized_files: 4
                      free: true
                    - type: "Extra valid"
                      date_start: "2019-01-11T18:52:57.72Z"
                      date_end: "2019-01-11T18:52:57.73Z"
                      synchronized_files: 4
                      free: true
                    - type: "Integrity"
                      date_start: "2019-01-11T18:52:57.72Z"
                      date_end: "2019-01-11T18:52:57.73Z"
                      synchronized_files:
                        shared: 5
                        missing: 4
                        extra_valid: 0
                        extra: 0
                      free: true
                    - type: "Last keep alive"
                      date_start: "2019-01-11T18:52:57.72Z"
                      date_end: "2019-01-11T18:52:57.73Z"
        default:
          $ref: '#/components/responses/ResponseError'

  /cluster/status:
    get:
      tags:
      - cluster
      summary: Get cluster status
      description: Returns information about the cluster status.
      operationId: api.controllers.cluster_controller.get_status
      parameters:
        - $ref: '#/components/parameters/pretty'
        - $ref: '#/components/parameters/wait_for_complete'
      responses:
        '200':
          description: 'Cluster status'
          content:
            application/json:
              schema:
                allOf:
                - $ref: '#/components/schemas/ApiResponse'
                - type: object
                  properties:
                    data:
                      properties:
                        enabled:
                          description: Whether the cluster is enabled in the Wazuh configuration.
                          type: string
                          enum:
                          - yes
                          - no
                        running:
                          description: Whether the cluster daemon is running.
                          type: string
                          enum:
                          - yes
                          - no
              example:
                data:
                  enabled: yes
                  running: yes
        default:
          $ref: '#/components/responses/ResponseError'

  /cluster/config:
    get:
      tags:
      - cluster
      summary: Get cluster configuration
      description: Returns the current cluster configuration
      operationId: api.controllers.cluster_controller.get_config
      parameters:
        - $ref: '#/components/parameters/pretty'
        - $ref: '#/components/parameters/wait_for_complete'
      responses:
        '200':
          description: Cluster configuration
          content:
            application/json:
              schema:
                allOf:
                - $ref: '#/components/schemas/ApiResponse'
                - type: object
                  properties:
                    data:
                      properties:
                        name:
                          description: Cluster name.
                          type: string
                        node_name:
                          description: Node name.
                          type: string
                        node_type:
                          description: Node type.
                          type: string
                          enum:
                          - master
                          - worker
                        key:
                          description: Cluster key used to encrypt messages.
                          type: string
                        port:
                          description: Port used by the **master** node to communicate with workers.
                          type: integer
                        bind_addr:
                          description: Network interface used by the **master** to listen to incoming connections.
                          type: string
                        nodes:
                          description: List of cluster master nodes. This list is used by **worker** nodes to connect to the master.
                          type: array
                          items:
                            type: string
                        hidden:
                          description: Whether to hide the cluster information in the alerts.
                          type: string
                        disabled:
                          description: Whether the cluster is enabled or not.
                          type: boolean
              example:
                data:
                  name: wazuh
                  node_name: node02
                  node_type: worker
                  key: 9d273b53510fef702b54a92e9cffc82e
                  port: 1516
                  bind_addr: 0.0.0.0
                  nodes:
                    - 172.17.0.100
                  hidden: no
                  disabled: false
        default:
          $ref: '#/components/responses/ResponseError'

  /cluster/{node_id}/status:
    get:
      tags:
      - cluster
      summary: Get a specified node's status
      description: Returns the status of all Wazuh daemons in node node_id
      operationId: api.controllers.cluster_controller.get_status_node
      parameters:
        - $ref: '#/components/parameters/pretty'
        - $ref: '#/components/parameters/wait_for_complete'
        - $ref: '#/components/parameters/node_id'
      responses:
        '200':
          description: 'Node wazuh daemons statuses'
          content:
            application/json:
              schema:
                allOf:
                - $ref: '#/components/schemas/ApiResponse'
                - type: object
                  properties:
                    data:
                      $ref: '#/components/schemas/WazuhDaemonsStatus'
              example:
                data:
                  ossec-agentlessd: stopped
                  ossec-analysisd: running
                  ossec-authd: stopped
                  ossec-csyslogd: stopped
                  ossec-dbd: stopped
                  ossec-execd: running
                  ossec-integratord: stopped
                  ossec-logcollector: running
                  ossec-maild: stopped
                  ossec-monitord: running
                  ossec-remoted: running
                  ossec-reportd: stopped
                  ossec-syscheckd: running
                  wazuh-apid: running
                  wazuh-clusterd: running
                  wazuh-db: running
                  wazuh-modulesd: running
        default:
          $ref: '#/components/responses/ResponseError'

  /cluster/{node_id}/info:
    get:
      tags:
      - cluster
      summary: Get a specified node's information
      description: Returns basic information about a specified node such as version, compilation date, installation path.
      operationId: api.controllers.cluster_controller.get_info_node
      parameters:
        - $ref: '#/components/parameters/pretty'
        - $ref: '#/components/parameters/wait_for_complete'
        - $ref: '#/components/parameters/node_id'
      responses:
        '200':
          description: 'Node information'
          content:
            application/json:
              schema:
                allOf:
                - $ref: '#/components/schemas/ApiResponse'
                - type: object
                  properties:
                    data:
                      $ref: '#/components/schemas/WazuhInfo'
              example:
                data:
                  path: /var/ossec
                  version: v3.9.0
                  compilation_date: "2019-03-06T11:24:59Z"
                  type: manager
                  max_agents: 14000
                  openssl_support: yes
                  ruleset_version: 3905
                  tz_offset: +0000
                  tz_name: UTC
        default:
          $ref: '#/components/responses/ResponseError'

  /cluster/{node_id}/configuration:
    get:
      tags:
      - cluster
      summary: Get a specified node's configuration
      description: Returns wazuh configuration used in node {node_id}
      operationId: api.controllers.cluster_controller.get_configuration_node
      parameters:
        - $ref: '#/components/parameters/pretty'
        - $ref: '#/components/parameters/wait_for_complete'
        - $ref: '#/components/parameters/node_id'
        - $ref: '#/components/parameters/section'
        - $ref: '#/components/parameters/field'
      responses:
        '200':
          description: 'Node configuration'
          content:
            application/json:
              schema:
                allOf:
                - $ref: '#/components/schemas/ApiResponse'
                - type: object
                  properties:
                    data:
                      $ref: '#/components/schemas/WazuhConfiguration'
              example:
                data:
                  global:
                    jsonout_output: yes
                    alerts_log: yes
                    logall: no
                    logall_json: no
                    email_notification: no
                    smtp_server: smtp.example.wazuh.com
                    email_from: ossecm@example.wazuh.com
                    email_to: recipient@example.wazuh.com
                    email_maxperhour: 12
                    email_log_source: alerts.log
                    queue_size: 131072
                    white_list:
                      - 127.0.0.1
                      - ^localhost.localdomain$
                      - 127.0.0.53
                  alerts:
                    log_alert_level: "3"
                    email_alert_level: "12"
                  cis-cat:
                    disabled: yes
                    timeout: 1800
                    interval: 1d
                    scan-on-start: yes
                    java_path: wodles/java
                    ciscat_path: wodles/ciscat
                  command:
                    - name: disable-account
                      executable: disable-account.sh
                      expect: user
                      timeout_allowed: yes
                    - name: restart-ossec
                      executable: restart-ossec.sh
        default:
          $ref: '#/components/responses/ResponseError'

  /cluster/{node_id}/stats:
    get:
      tags:
      - cluster
      summary: Get a specified node's stats.
      description: Returns Wazuh statistical information in node {node_id} for the current or specified date.
      operationId: api.controllers.cluster_controller.get_stats_node
      parameters:
        - $ref: '#/components/parameters/pretty'
        - $ref: '#/components/parameters/wait_for_complete'
        - $ref: '#/components/parameters/node_id'
        - $ref: '#/components/parameters/date'
      responses:
        '200':
          description: 'Wazuh node stats'
          content:
            application/json:
              schema:
                allOf:
                - $ref: '#/components/schemas/ApiResponse'
                - type: object
                  properties:
                    data:
                      $ref: '#/components/schemas/WazuhStats'
              example:
                data:
                  - hour: 15
                    alerts:
                      - sigid: 5303
                        level: 3
                        times: 1
                      - sigid: 5501
                        level: 3
                        times: 4
                      - sigid: 221
                        level: 0
                        times: 653
                    totalAlerts: 658
                    events: 4387
                    firewall: 0
                  - hour: 16
                    alerts:
                      - sigid: 5521
                        level: 0
                        times: 1
                      - sigid: 530
                        level: 0
                        times: 120
                    totalAlerts: 121
                    events: 4379
                    syscheck: 0
                    firewall: 0
        default:
          $ref: '#/components/responses/ResponseError'

  /cluster/{node_id}/stats/hourly:
    get:
      tags:
      - cluster
      summary: Get a specified node's stats by hour.
      description: Returns Wazuh statistical information in node {node_id} per hour. Each number in the averages field represents the average of alerts per hour.
      operationId: api.controllers.cluster_controller.get_stats_hourly_node
      parameters:
        - $ref: '#/components/parameters/pretty'
        - $ref: '#/components/parameters/wait_for_complete'
        - $ref: '#/components/parameters/node_id'
      responses:
        '200':
          description: 'Wazuh node hourly stats'
          content:
            application/json:
              schema:
                allOf:
                - $ref: '#/components/schemas/ApiResponse'
                - type: object
                  properties:
                    data:
                      $ref: '#/components/schemas/WazuhHourlyStats'
              example:
                data:
                  averages:
                    - 40
                    - 24
                    - 67
                    - 234
                    - 66
                    - 24
                    - 634
                    - 66
                    - 123
                    - 56
                    - 65
                    - 23
                    - 666
                    - 233
                    - 646
                    - 44
                    - 64
                    - 99
                    - 34
                    - 235
                    - 653
                    - 25
                    - 65
                    - 23
                  interactions: 0
        default:
          $ref: '#/components/responses/ResponseError'

  /cluster/{node_id}/stats/weekly:
    get:
      tags:
      - cluster
      summary: Get a specified node's stats by week.
      description: Returns Wazuh statistical information in node {node_id} per week. Each number in the averages field represents the average of alerts per hour for that specific day.
      operationId: api.controllers.cluster_controller.get_stats_weekly_node
      parameters:
        - $ref: '#/components/parameters/pretty'
        - $ref: '#/components/parameters/wait_for_complete'
        - $ref: '#/components/parameters/node_id'
      responses:
        '200':
          description: 'Wazuh node weekly stats'
          content:
            application/json:
              schema:
                allOf:
                - $ref: '#/components/schemas/ApiResponse'
                - type: object
                  properties:
                    data:
                      $ref: '#/components/schemas/WazuhWeeklyStats'
              example:
                data:
                  Sun:
                    averages:
                    - 40
                    - 24
                    - 67
                    - 234
                    - 66
                    - 24
                    - 634
                    - 66
                    - 123
                    - 56
                    - 65
                    - 23
                    - 666
                    - 233
                    - 646
                    - 44
                    - 64
                    - 99
                    - 34
                    - 235
                    - 653
                    - 25
                    - 65
                    - 23
                    interactions: 0
                  Mon:
                    averages:
                    - 40
                    - 24
                    - 67
                    - 234
                    - 66
                    - 24
                    - 634
                    - 66
                    - 123
                    - 56
                    - 65
                    - 23
                    - 666
                    - 233
                    - 646
                    - 44
                    - 64
                    - 99
                    - 34
                    - 235
                    - 653
                    - 25
                    - 65
                    - 23
                    interactions: 0
                  Tue:
                    averages:
                    - 40
                    - 24
                    - 67
                    - 234
                    - 66
                    - 24
                    - 634
                    - 66
                    - 123
                    - 56
                    - 65
                    - 23
                    - 666
                    - 233
                    - 646
                    - 44
                    - 64
                    - 99
                    - 34
                    - 235
                    - 653
                    - 25
                    - 65
                    - 23
                    interactions: 0
                  Wed:
                    averages:
                    - 40
                    - 24
                    - 67
                    - 234
                    - 66
                    - 24
                    - 634
                    - 66
                    - 123
                    - 56
                    - 65
                    - 23
                    - 666
                    - 233
                    - 646
                    - 44
                    - 64
                    - 99
                    - 34
                    - 235
                    - 653
                    - 25
                    - 65
                    - 23
                    interactions: 0
                  Thu:
                    averages:
                    - 40
                    - 24
                    - 67
                    - 234
                    - 66
                    - 24
                    - 634
                    - 66
                    - 123
                    - 56
                    - 65
                    - 23
                    - 666
                    - 233
                    - 646
                    - 44
                    - 64
                    - 99
                    - 34
                    - 235
                    - 653
                    - 25
                    - 65
                    - 23
                    interactions: 0
                  Fri:
                    averages:
                    - 40
                    - 24
                    - 67
                    - 234
                    - 66
                    - 24
                    - 634
                    - 66
                    - 123
                    - 56
                    - 65
                    - 23
                    - 666
                    - 233
                    - 646
                    - 44
                    - 64
                    - 99
                    - 34
                    - 235
                    - 653
                    - 25
                    - 65
                    - 23
                    interactions: 0
                  Sat:
                    averages:
                    - 40
                    - 24
                    - 67
                    - 234
                    - 66
                    - 24
                    - 634
                    - 66
                    - 123
                    - 56
                    - 65
                    - 23
                    - 666
                    - 233
                    - 646
                    - 44
                    - 64
                    - 99
                    - 34
                    - 235
                    - 653
                    - 25
                    - 65
                    - 23
                    interactions: 0
        default:
          $ref: '#/components/responses/ResponseError'

  /cluster/{node_id}/stats/analysisd:
    get:
      tags:
      - cluster
      summary: Get a specified node's analysisd stats.
      description: Returns Wazuh analysisd statistical information in node {node_id}.
      operationId: api.controllers.cluster_controller.get_stats_analysisd_node
      parameters:
        - $ref: '#/components/parameters/pretty'
        - $ref: '#/components/parameters/wait_for_complete'
        - $ref: '#/components/parameters/node_id'
      responses:
        '200':
          description: 'Wazuh node analysisd stats'
          content:
            application/json:
              schema:
                allOf:
                - $ref: '#/components/schemas/ApiResponse'
                - type: object
                  properties:
                    data:
                      $ref: '#/components/schemas/WazuhAnalysisdStats'
              example:
                data:
                  total_events_decoded: 5
                  syscheck_events_decoded: 0
                  syscheck_edps: 0
                  syscollector_events_decoded: 0
                  syscollector_edps: 0
                  rootcheck_events_decoded: 0
                  rootcheck_edps: 0
                  sca_events_decoded: 0
                  sca_edps: 0
                  hostinfo_events_decoded: 0
                  hostinfo_edps: 0
                  winevt_events_decoded: 0
                  winevt_edps: 0
                  other_events_decoded: 5
                  other_events_edps: 1
                  events_processed: 5
                  events_edps: 1
                  events_received: 5
                  events_dropped: 0
                  alerts_written: 0
                  firewall_written: 0
                  fts_written: 0
                  syscheck_queue_usage: 0
                  syscheck_queue_size: 16384
                  syscollector_queue_usage: 0
                  syscollector_queue_size: 16384
                  rootcheck_queue_usage: 0
                  rootcheck_queue_size: 16384
                  sca_queue_usage: 0
                  sca_queue_size: 16384
                  hostinfo_queue_usage: 0
                  hostinfo_queue_size: 16384
                  winevt_queue_usage: 0
                  winevt_queue_size: 16384
                  event_queue_usage: 0
                  event_queue_size: 16384
                  rule_matching_queue_usage: 0
                  rule_matching_queue_size: 16384
                  alerts_queue_usage: 0
                  alerts_queue_size: 16384
                  firewall_queue_usage: 0
                  firewall_queue_size: 16384
                  statistical_queue_usage: 0
                  statistical_queue_size: 16384
                  archives_queue_usage: 0
                  archives_queue_size: 16384
        default:
          $ref: '#/components/responses/ResponseError'

  /cluster/{node_id}/stats/remoted:
    get:
      tags:
      - cluster
      summary: Get a specified node's remoted stats.
      description: Returns Wazuh remoted statistical information in node {node_id}.
      operationId: api.controllers.cluster_controller.get_stats_remoted_node
      parameters:
        - $ref: '#/components/parameters/pretty'
        - $ref: '#/components/parameters/wait_for_complete'
        - $ref: '#/components/parameters/node_id'
      responses:
        '200':
          description: 'Wazuh node remoted stats'
          content:
            application/json:
              schema:
                allOf:
                - $ref: '#/components/schemas/ApiResponse'
                - type: object
                  properties:
                    data:
                      $ref: '#/components/schemas/WazuhRemotedStats'
              example:
                data:
                  queue_size: 0
                  total_queue_size: 131072
                  tcp_sessions: 0
                  evt_count: 0
                  ctrl_msg_count: 0
                  discarded_count: 0
                  msg_sent: 0
                  recv_bytes: 0
        default:
          $ref: '#/components/responses/ResponseError'

  /cluster/{node_id}/logs:
    get:
      tags:
      - cluster
      summary: Get a specified node's wazuh logs.
      description: Returns the last 2000 wazuh log entries in node {node_id}.
      operationId: api.controllers.cluster_controller.get_log_node
      parameters:
        - $ref: '#/components/parameters/pretty'
        - $ref: '#/components/parameters/wait_for_complete'
        - $ref: '#/components/parameters/node_id'
        - $ref: '#/components/parameters/offset'
        - $ref: '#/components/parameters/limit'
        - $ref: '#/components/parameters/sort'
        - $ref: '#/components/parameters/search'
        - $ref: '#/components/parameters/category'
        - $ref: '#/components/parameters/type_log'
      responses:
        '200':
          description: 'Wazuh node logs'
          content:
            application/json:
              schema:
                allOf:
                - $ref: '#/components/schemas/ApiResponse'
                - type: object
                  properties:
                    data:
                      allOf:
                        - $ref: '#/components/schemas/ListMetadata'
                        - type: object
                          properties:
                            items:
                              type: array
                              items:
                                $ref: '#/components/schemas/WazuhLogs'
              example:
                data:
                  totalItems: 3
                  items:
                    - timestamp: "2019-03-07T11:21:17Z"
                      tag: ossec-syscheckd
                      level: info
                      description: "Syscheck scan frequency: 43200 seconds"
                    - timestamp: "2019-03-07T11:21:17Z"
                      tag: ossec-syscheckd
                      level: info
                      description: Starting syscheck scan.
                    - timestamp: "2019-03-07T11:21:17Z"
                      tag: ossec-rootcheck
                      level: info
                      description: Starting rootcheck scan.
        default:
          $ref: '#/components/responses/ResponseError'

  /cluster/{node_id}/logs/summary:
    get:
      tags:
      - cluster
      summary: Get a summary of a specified node's wazuh logs.
      description: Returns a summary of the last 2000 wazuh log entries in node {node_id}.
      operationId: api.controllers.cluster_controller.get_log_summary_node
      parameters:
        - $ref: '#/components/parameters/pretty'
        - $ref: '#/components/parameters/wait_for_complete'
        - $ref: '#/components/parameters/node_id'
      responses:
        '200':
          description: 'Wazuh node logs summary'
          content:
            application/json:
              schema:
                allOf:
                - $ref: '#/components/schemas/ApiResponse'
                - type: object
                  properties:
                    data:
                      $ref: '#/components/schemas/WazuhLogsSummary'
              example:
                data:
                  wazuh-modulesd:
                    info: 2
                    all: 2
                    critical: 0
                    debug: 0
                    error: 0
                    warning: 0
                  wazuh-db:
                    info: 1
                    all: 4
                    critical: 0
                    debug: 0
                    error: 3
                    warning: 0
                  ossec-rootcheck:
                    info: 8
                    all: 8
                    critical: 0
                    debug: 0
                    error: 0
                    warning: 0
        default:
          $ref: '#/components/responses/ResponseError'

  /cluster/{node_id}/files:
    get:
      tags:
      - cluster
      summary: Get file contents from a specified node in the cluster.
      description: Returns file contents from any file in cluster node {node_id}.
      operationId: api.controllers.cluster_controller.get_files_node
      parameters:
        - $ref: '#/components/parameters/pretty'
        - $ref: '#/components/parameters/wait_for_complete'
        - $ref: '#/components/parameters/node_id'
        - $ref: '#/components/parameters/get_files_path'
      responses:
        '200':
          description: 'File contents'
          content:
            application/json:
              schema:
                allOf:
                - $ref: '#/components/schemas/ApiResponse'
                - type: object
                  properties:
                    data:
                      type: object
                      properties:
                        contents:
                          description: File contents.
                          type: string
              example:
                data:
                  contents: "<!-- Local rules -->\n\n<!-- Modify it at your will. -->\n<!-- Copyright (C) 2015-2019, Wazuh Inc. -->\n\n<!-- Example -->\n<group name=\"local,syslog,sshd,\">\n\n  <!--\n  Dec 10 01:02:02 host sshd[1234]: Failed none for root from 1.1.1.1 port 1066 ssh2\n -->\n  <rule id=\"100001\" level=\"5\">\n    <if_sid>5716</if_sid>\n    <srcip>1.1.1.1</srcip>\n    <description>sshd: authentication failed from IP 1.1.1.1.</description>\n    <group>authentication_failed,pci_dss_10.2.4,pci_dss_10.2.5,</group>\n  </rule>\n\n</group>\n"
        default:
          $ref: '#/components/responses/ResponseError'

    post:
      tags:
      - cluster
      summary: Updates file contents in a specified cluster node.
      description: Replaces file contents with the data contained in the API request in a specified cluster node.
      operationId: api.controllers.cluster_controller.post_files_node
      parameters:
        - $ref: '#/components/parameters/pretty'
        - $ref: '#/components/parameters/wait_for_complete'
        - $ref: '#/components/parameters/node_id'
        - $ref: '#/components/parameters/edit_files_path'
        - $ref: '#/components/parameters/overwrite'
      requestBody:
        description: Content of the file to be uploaded
        required: true
        content:
          application/octet-stream:
            schema:
              type: string
              format: binary
      responses:
        '200':
          description: 'Confirmation message'
          content:
            application/json:
              schema:
                $ref: '#/components/schemas/ApiResponse'
              example:
                message: File updated successfully.
        default:
          $ref: '#/components/responses/ResponseError'

    delete:
      tags:
      - cluster
      summary: Removes a file in a specified cluster node.
      description: Removes a specified file in the node {node-id}.
      operationId: api.controllers.cluster_controller.delete_files_node
      parameters:
        - $ref: '#/components/parameters/pretty'
        - $ref: '#/components/parameters/wait_for_complete'
        - $ref: '#/components/parameters/node_id'
        - $ref: '#/components/parameters/edit_files_path'
      responses:
        '200':
          description: 'Confirmation message'
          content:
            application/json:
              schema:
                $ref: '#/components/schemas/ApiResponse'
              example:
                message: File was deleted.
        default:
          $ref: '#/components/responses/ResponseError'

  /cluster/restart:
    put:
      tags:
      - cluster
      summary: Restarts all nodes in cluster.
      description: Restarts all nodes in cluster.
      operationId: api.controllers.cluster_controller.put_restart
      parameters:
        - $ref: '#/components/parameters/pretty'
        - $ref: '#/components/parameters/wait_for_complete'
      responses:
        '200':
          description: 'Confirmation message'
          content:
            application/json:
              schema:
                $ref: '#/components/schemas/ApiResponse'
              example:
                message: Restarting cluster.
        default:
          $ref: '#/components/responses/ResponseError'

  /cluster/{node_id}/restart:
    put:
      tags:
      - cluster
      summary: Restarts a specific node in cluster.
      description: Restarts a specific node in cluster.
      operationId: api.controllers.cluster_controller.put_restart_node
      parameters:
        - $ref: '#/components/parameters/pretty'
        - $ref: '#/components/parameters/wait_for_complete'
        - $ref: '#/components/parameters/node_id'
      responses:
        '200':
          description: 'Confirmation message'
          content:
            application/json:
              schema:
                $ref: '#/components/schemas/ApiResponse'
              example:
                message: Restart request sent.
        default:
          $ref: '#/components/responses/ResponseError'

  /cluster/configuration/validation:
    get:
      tags:
      - cluster
      summary: Check Wazuh configuration in all cluster nodes.
      description: Returns wether the Wazuh configuration in all cluster nodes is correct.
      operationId: api.controllers.cluster_controller.get_conf_validation
      parameters:
        - $ref: '#/components/parameters/pretty'
        - $ref: '#/components/parameters/wait_for_complete'
      responses:
        '200':
          description: 'Configuration is OK'

        '400':
          description: 'Error in configuration'
          content:
            application/json:
              schema:
                allOf:
                  - $ref: '#/components/schemas/ApiError'
                  - type: object
                    properties:
                      errors:
                        type: array
                        items:
                          type: string
              example:
                type: "about:blank"
                title: "Bad configuration"
                detail: "Wazuh configuration has not been properly set"
                errors:
                  - "(1230): Invalid element in the configuration: 'hello'."
                  - "(1202): Configuration error at '/var/ossec/etc/ossec.conf'."
        default:
          $ref: '#/components/responses/ResponseError'


  /cluster/{node_id}/configuration/validation:
    get:
      tags:
      - cluster
      summary: Check Wazuh configuration in a cluster node
      description: Returns wether the Wazuh configuration in node {node_id} is correct.
      operationId: api.controllers.cluster_controller.get_conf_validation_node
      parameters:
        - $ref: '#/components/parameters/pretty'
        - $ref: '#/components/parameters/wait_for_complete'
        - $ref: '#/components/parameters/node_id'
      responses:
        '200':
          description: 'Configuration is OK'

        '400':
          description: 'Error in configuration'
          content:
            application/json:
              schema:
                allOf:
                  - $ref: '#/components/schemas/ApiError'
                  - type: object
                    properties:
                      errors:
                        type: array
                        items:
                          type: string
              example:
                type: "about:blank"
                title: "Bad configuration"
                detail: "Wazuh configuration has not been properly set"
                errors:
                  - "(1230): Invalid element in the configuration: 'hello'."
                  - "(1202): Configuration error at '/var/ossec/etc/ossec.conf'."
        default:
          $ref: '#/components/responses/ResponseError'

  /lists:
    get:
      tags:
      - lists
      summary: 'Get all CDB lists'
      description: 'Returns the contents of all CDB lists. Optionally, the result can be filtered by several criteria. See available parameters for more details.'
      operationId: api.controllers.lists_controller.get_lists
      parameters:
        - $ref: '#/components/parameters/pretty'
        - $ref: '#/components/parameters/wait_for_complete'
        - $ref: '#/components/parameters/offset'
        - $ref: '#/components/parameters/limit'
        - $ref: '#/components/parameters/statusRLDParam'
        - $ref: '#/components/parameters/edit_files_path'
        - $ref: '#/components/parameters/sort'
        - $ref: '#/components/parameters/search'

      responses:
        '200':
          description: 'Successfully got CDB lists'
          content:
            application/json:
              schema:
                allOf:
                - $ref: '#/components/schemas/ApiResponse'
                - type: object
                  properties:
                    data:
                      allOf:
                        - $ref: '#/components/schemas/ListMetadata'
                        - type: object
                          properties:
                            items:
                              type: array
                              items:
                                $ref: '#/components/schemas/CDBList'
              example:
                data:
                  totalItems: 2
                  items:
                    - path: etc/lists/amazon/aws-eventnames
                      items:
                      - key: AttachLoadBalancers
                        value: Autoscaling
                      - key: TerminateInstanceInAutoScalingGroup
                        value: Autoscaling
                      - key: CreateStack
                        value: Cloudformation
                    - path: etc/lists/audit-keys
                      items:
                      - key: audit-wazuh-w
                        value: write
                      - key: audit-wazuh-a
                        value: attribute
        default:
          $ref: '#/components/responses/ResponseError'

  /list:
    get:
      tags:
      - lists
      summary: 'Get CBD list from a specific file path'
      description: 'Returns the contents of specified CDB list.'
      operationId: api.controllers.lists_controller.get_list
      parameters:
        - $ref: '#/components/parameters/pretty'
        - $ref: '#/components/parameters/wait_for_complete'
        - $ref: '#/components/parameters/list_filepath'

      responses:
        '200':
          description: 'Successfully got CDB list'
          content:
            application/json:
              schema:
                allOf:
                - $ref: '#/components/schemas/ApiResponse'
                - type: object
                  properties:
                    data:
                      allOf:
                        - type: object
                          properties:
                            items:
                              type: array
                              items:
                                $ref: '#/components/schemas/CDBListPair'

              example:
                data:
                  items:
                    - key: AttachLoadBalancers
                      value: Autoscaling
                    - key: TerminateInstanceInAutoScalingGroup
                      value: Autoscaling
                    - key: CreateStack
                      value: Cloudformation
        default:
          $ref: '#/components/responses/ResponseError'

  /lists/files:
    get:
      tags:
      - lists
      summary: 'Get paths from all CDB lists'
      description: 'Returns the path from all CDB lists. Use this method to know all the CDB lists and their location in the filesystem relative to Wazuh installation folder'
      operationId: api.controllers.lists_controller.get_lists_files
      parameters:
        - $ref: '#/components/parameters/pretty'
        - $ref: '#/components/parameters/wait_for_complete'
      responses:
        '200':
          description: 'Successfully got all CDB lists and the files where they are defined'
          content:
            application/json:
              schema:
                allOf:
                - $ref: '#/components/schemas/ApiResponse'
                - type: object
                  properties:
                    data:
                      allOf:
                        - $ref: '#/components/schemas/ListMetadata'
                        - type: object
                          properties:
                            items:
                              type: array
                              items:
                                $ref: '#/components/schemas/CDBListFile'
              example:
                data:
                  totalItems: 2
                  items:
                    - name: security-eventchannel
                      folder: etc/lists
                      path: etc/lists/security-eventchannel
                    - name: aws-sources
                      folder: etc/lists/amazon
                      path: etc/lists/amazon/aws-sources
        default:
          $ref: '#/components/responses/ResponseError'

  /manager/status:
    get:
      tags:
      - manager
      summary: Get the Wazuh manager status
      description: Returns the status of all Wazuh daemons
      operationId: api.controllers.manager_controller.get_status
      parameters:
        - $ref: '#/components/parameters/pretty'
        - $ref: '#/components/parameters/wait_for_complete'
      responses:
        '200':
          description: 'Wazuh manager daemons statuses'
          content:
            application/json:
              schema:
                allOf:
                - $ref: '#/components/schemas/ApiResponse'
                - type: object
                  properties:
                    data:
                      $ref: '#/components/schemas/WazuhDaemonsStatus'
              example:
                data:
                  ossec-agentlessd: stopped
                  ossec-analysisd: running
                  ossec-authd: stopped
                  ossec-csyslogd: stopped
                  ossec-dbd: stopped
                  ossec-execd: running
                  ossec-integratord: stopped
                  ossec-logcollector: running
                  ossec-maild: stopped
                  ossec-monitord: running
                  ossec-remoted: running
                  ossec-reportd: stopped
                  ossec-syscheckd: running
                  wazuh-apid: running
                  wazuh-clusterd: running
                  wazuh-db: running
                  wazuh-modulesd: running
        default:
          $ref: '#/components/responses/ResponseError'

  /manager/info:
    get:
      tags:
      - manager
      summary: Get Wazuh manager information
      description: Returns basic information such as version, compilation date, installation path.
      operationId: api.controllers.manager_controller.get_info
      parameters:
        - $ref: '#/components/parameters/pretty'
        - $ref: '#/components/parameters/wait_for_complete'
      responses:
        '200':
          description: 'Manager information'
          content:
            application/json:
              schema:
                allOf:
                - $ref: '#/components/schemas/ApiResponse'
                - type: object
                  properties:
                    data:
                      $ref: '#/components/schemas/WazuhInfo'
              example:
                data:
                  path: /var/ossec
                  version: v3.9.0
                  compilation_date: "2019-03-06T11:24:59Z"
                  type: manager
                  max_agents: 14000
                  openssl_support: yes
                  ruleset_version: 3905
                  tz_offset: +0000
                  tz_name: UTC
        default:
          $ref: '#/components/responses/ResponseError'

  /manager/configuration:
    get:
      tags:
      - manager
      summary: Get configuration
      description: Returns wazuh configuration used
      operationId: api.controllers.manager_controller.get_configuration
      parameters:
        - $ref: '#/components/parameters/pretty'
        - $ref: '#/components/parameters/wait_for_complete'
        - $ref: '#/components/parameters/section'
        - $ref: '#/components/parameters/field'
      responses:
        '200':
          description: 'Wazuh configuration'
          content:
            application/json:
              schema:
                allOf:
                - $ref: '#/components/schemas/ApiResponse'
                - type: object
                  properties:
                    data:
                      $ref: '#/components/schemas/WazuhConfiguration'
              example:
                data:
                  global:
                    jsonout_output: yes
                    alerts_log: yes
                    logall: no
                    logall_json: no
                    email_notification: no
                    smtp_server: smtp.example.wazuh.com
                    email_from: ossecm@example.wazuh.com
                    email_to: recipient@example.wazuh.com
                    email_maxperhour: 12
                    email_log_source: alerts.log
                    queue_size: 131072
                    white_list:
                      - 127.0.0.1
                      - ^localhost.localdomain$
                      - 127.0.0.53
                  alerts:
                    log_alert_level: "3"
                    email_alert_level: "12"
                  cis-cat:
                    disabled: yes
                    timeout: 1800
                    interval: 1d
                    scan-on-start: yes
                    java_path: wodles/java
                    ciscat_path: wodles/ciscat
                  command:
                    - name: disable-account
                      executable: disable-account.sh
                      expect: user
                      timeout_allowed: yes
                    - name: restart-ossec
                      executable: restart-ossec.sh
        default:
          $ref: '#/components/responses/ResponseError'

  /manager/stats:
    get:
      tags:
      - manager
      summary: Get stats.
      description: Returns Wazuh statistical information for the current or specified date.
      operationId: api.controllers.manager_controller.get_stats
      parameters:
        - $ref: '#/components/parameters/pretty'
        - $ref: '#/components/parameters/wait_for_complete'
        - $ref: '#/components/parameters/date'
      responses:
        '200':
          description: 'Wazuh stats'
          content:
            application/json:
              schema:
                allOf:
                - $ref: '#/components/schemas/ApiResponse'
                - type: object
                  properties:
                    data:
                      $ref: '#/components/schemas/WazuhStats'
              example:
                data:
                  - hour: 15
                    alerts:
                      - sigid: 5303
                        level: 3
                        times: 1
                      - sigid: 5501
                        level: 3
                        times: 4
                      - sigid: 221
                        level: 0
                        times: 653
                    totalAlerts: 658
                    events: 4387
                    firewall: 0
                  - hour: 16
                    alerts:
                      - sigid: 5521
                        level: 0
                        times: 1
                      - sigid: 530
                        level: 0
                        times: 120
                    totalAlerts: 121
                    events: 4379
                    syscheck: 0
                    firewall: 0
        default:
          $ref: '#/components/responses/ResponseError'

  /manager/stats/hourly:
    get:
      tags:
      - manager
      summary: Get stats by hour.
      description: Returns Wazuh statistical information per hour. Each number in the averages field represents the average of alerts per hour.
      operationId: api.controllers.manager_controller.get_stats_hourly
      parameters:
        - $ref: '#/components/parameters/pretty'
        - $ref: '#/components/parameters/wait_for_complete'
      responses:
        '200':
          description: 'Wazuh hourly stats'
          content:
            application/json:
              schema:
                allOf:
                - $ref: '#/components/schemas/ApiResponse'
                - type: object
                  properties:
                    data:
                      $ref: '#/components/schemas/WazuhHourlyStats'
              example:
                data:
                  averages:
                    - 40
                    - 24
                    - 67
                    - 234
                    - 66
                    - 24
                    - 634
                    - 66
                    - 123
                    - 56
                    - 65
                    - 23
                    - 666
                    - 233
                    - 646
                    - 44
                    - 64
                    - 99
                    - 34
                    - 235
                    - 653
                    - 25
                    - 65
                    - 23
                  interactions: 0
        default:
          $ref: '#/components/responses/ResponseError'

  /manager/stats/weekly:
    get:
      tags:
      - manager
      summary: Get stats by week.
      description: Returns Wazuh statistical information per week. Each number in the averages field represents the average of alerts per hour for that specific day.
      operationId: api.controllers.manager_controller.get_stats_weekly
      parameters:
        - $ref: '#/components/parameters/pretty'
        - $ref: '#/components/parameters/wait_for_complete'
      responses:
        '200':
          description: 'Wazuh weekly stats'
          content:
            application/json:
              schema:
                allOf:
                - $ref: '#/components/schemas/ApiResponse'
                - type: object
                  properties:
                    data:
                      $ref: '#/components/schemas/WazuhWeeklyStats'
              example:
                data:
                  Sun:
                    averages:
                    - 40
                    - 24
                    - 67
                    - 234
                    - 66
                    - 24
                    - 634
                    - 66
                    - 123
                    - 56
                    - 65
                    - 23
                    - 666
                    - 233
                    - 646
                    - 44
                    - 64
                    - 99
                    - 34
                    - 235
                    - 653
                    - 25
                    - 65
                    - 23
                    interactions: 0
                  Mon:
                    averages:
                    - 40
                    - 24
                    - 67
                    - 234
                    - 66
                    - 24
                    - 634
                    - 66
                    - 123
                    - 56
                    - 65
                    - 23
                    - 666
                    - 233
                    - 646
                    - 44
                    - 64
                    - 99
                    - 34
                    - 235
                    - 653
                    - 25
                    - 65
                    - 23
                    interactions: 0
                  Tue:
                    averages:
                    - 40
                    - 24
                    - 67
                    - 234
                    - 66
                    - 24
                    - 634
                    - 66
                    - 123
                    - 56
                    - 65
                    - 23
                    - 666
                    - 233
                    - 646
                    - 44
                    - 64
                    - 99
                    - 34
                    - 235
                    - 653
                    - 25
                    - 65
                    - 23
                    interactions: 0
                  Wed:
                    averages:
                    - 40
                    - 24
                    - 67
                    - 234
                    - 66
                    - 24
                    - 634
                    - 66
                    - 123
                    - 56
                    - 65
                    - 23
                    - 666
                    - 233
                    - 646
                    - 44
                    - 64
                    - 99
                    - 34
                    - 235
                    - 653
                    - 25
                    - 65
                    - 23
                    interactions: 0
                  Thu:
                    averages:
                    - 40
                    - 24
                    - 67
                    - 234
                    - 66
                    - 24
                    - 634
                    - 66
                    - 123
                    - 56
                    - 65
                    - 23
                    - 666
                    - 233
                    - 646
                    - 44
                    - 64
                    - 99
                    - 34
                    - 235
                    - 653
                    - 25
                    - 65
                    - 23
                    interactions: 0
                  Fri:
                    averages:
                    - 40
                    - 24
                    - 67
                    - 234
                    - 66
                    - 24
                    - 634
                    - 66
                    - 123
                    - 56
                    - 65
                    - 23
                    - 666
                    - 233
                    - 646
                    - 44
                    - 64
                    - 99
                    - 34
                    - 235
                    - 653
                    - 25
                    - 65
                    - 23
                    interactions: 0
                  Sat:
                    averages:
                    - 40
                    - 24
                    - 67
                    - 234
                    - 66
                    - 24
                    - 634
                    - 66
                    - 123
                    - 56
                    - 65
                    - 23
                    - 666
                    - 233
                    - 646
                    - 44
                    - 64
                    - 99
                    - 34
                    - 235
                    - 653
                    - 25
                    - 65
                    - 23
                    interactions: 0
        default:
          $ref: '#/components/responses/ResponseError'

  /manager/stats/analysisd:
    get:
      tags:
      - manager
      summary: Get a analysisd stats.
      description: Returns Wazuh analysisd statistical information.
      operationId: api.controllers.manager_controller.get_stats_analysisd
      parameters:
        - $ref: '#/components/parameters/pretty'
        - $ref: '#/components/parameters/wait_for_complete'
      responses:
        '200':
          description: 'Wazuh analysisd stats'
          content:
            application/json:
              schema:
                allOf:
                - $ref: '#/components/schemas/ApiResponse'
                - type: object
                  properties:
                    data:
                      $ref: '#/components/schemas/WazuhAnalysisdStats'
              example:
                data:
                  total_events_decoded: 5
                  syscheck_events_decoded: 0
                  syscheck_edps: 0
                  syscollector_events_decoded: 0
                  syscollector_edps: 0
                  rootcheck_events_decoded: 0
                  rootcheck_edps: 0
                  sca_events_decoded: 0
                  sca_edps: 0
                  hostinfo_events_decoded: 0
                  hostinfo_edps: 0
                  winevt_events_decoded: 0
                  winevt_edps: 0
                  other_events_decoded: 5
                  other_events_edps: 1
                  events_processed: 5
                  events_edps: 1
                  events_received: 5
                  events_dropped: 0
                  alerts_written: 0
                  firewall_written: 0
                  fts_written: 0
                  syscheck_queue_usage: 0
                  syscheck_queue_size: 16384
                  syscollector_queue_usage: 0
                  syscollector_queue_size: 16384
                  rootcheck_queue_usage: 0
                  rootcheck_queue_size: 16384
                  sca_queue_usage: 0
                  sca_queue_size: 16384
                  hostinfo_queue_usage: 0
                  hostinfo_queue_size: 16384
                  winevt_queue_usage: 0
                  winevt_queue_size: 16384
                  event_queue_usage: 0
                  event_queue_size: 16384
                  rule_matching_queue_usage: 0
                  rule_matching_queue_size: 16384
                  alerts_queue_usage: 0
                  alerts_queue_size: 16384
                  firewall_queue_usage: 0
                  firewall_queue_size: 16384
                  statistical_queue_usage: 0
                  statistical_queue_size: 16384
                  archives_queue_usage: 0
                  archives_queue_size: 16384
        default:
          $ref: '#/components/responses/ResponseError'

  /manager/stats/remoted:
    get:
      tags:
      - manager
      summary: Get remoted stats.
      description: Returns Wazuh remoted statistical information.
      operationId: api.controllers.manager_controller.get_stats_remoted
      parameters:
        - $ref: '#/components/parameters/pretty'
        - $ref: '#/components/parameters/wait_for_complete'
      responses:
        '200':
          description: 'Wazuh remoted stats'
          content:
            application/json:
              schema:
                allOf:
                - $ref: '#/components/schemas/ApiResponse'
                - type: object
                  properties:
                    data:
                      $ref: '#/components/schemas/WazuhRemotedStats'
              example:
                data:
                  queue_size: 0
                  total_queue_size: 131072
                  tcp_sessions: 0
                  evt_count: 0
                  ctrl_msg_count: 0
                  discarded_count: 0
                  msg_sent: 0
                  recv_bytes: 0
        default:
          $ref: '#/components/responses/ResponseError'

  /manager/logs:
    get:
      tags:
      - manager
      summary: Get the wazuh manager logs.
      description: Returns the last 2000 wazuh log entries.
      operationId: api.controllers.manager_controller.get_log
      parameters:
        - $ref: '#/components/parameters/pretty'
        - $ref: '#/components/parameters/wait_for_complete'
        - $ref: '#/components/parameters/offset'
        - $ref: '#/components/parameters/limit'
        - $ref: '#/components/parameters/sort'
        - $ref: '#/components/parameters/search'
        - $ref: '#/components/parameters/category'
        - $ref: '#/components/parameters/type_log'
      responses:
        '200':
          description: 'Wazuh logs'
          content:
            application/json:
              schema:
                allOf:
                - $ref: '#/components/schemas/ApiResponse'
                - type: object
                  properties:
                    data:
                      allOf:
                        - $ref: '#/components/schemas/ListMetadata'
                        - type: object
                          properties:
                            items:
                              type: array
                              items:
                                $ref: '#/components/schemas/WazuhLogs'
              example:
                data:
                  totalItems: 3
                  items:
                    - timestamp: "2019-03-07T11:21:17Z"
                      tag: ossec-syscheckd
                      level: info
                      description: "Syscheck scan frequency: 43200 seconds"
                    - timestamp: "2019-03-07T11:21:17Z"
                      tag: ossec-syscheckd
                      level: info
                      description: Starting syscheck scan.
                    - timestamp: "2019-03-07T11:21:17Z"
                      tag: ossec-rootcheck
                      level: info
                      description: Starting rootcheck scan.
        default:
          $ref: '#/components/responses/ResponseError'

  /manager/logs/summary:
    get:
      tags:
      - manager
      summary: Get a summary of the wazuh manager logs.
      description: Returns a s0ummary of the last 2000 wazuh log entries.
      operationId: api.controllers.manager_controller.get_log_summary
      parameters:
        - $ref: '#/components/parameters/pretty'
        - $ref: '#/components/parameters/wait_for_complete'
      responses:
        '200':
          description: 'Wazuh logs summary'
          content:
            application/json:
              schema:
                allOf:
                - $ref: '#/components/schemas/ApiResponse'
                - type: object
                  properties:
                    data:
                      $ref: '#/components/schemas/WazuhLogsSummary'
              example:
                data:
                  wazuh-modulesd:
                    info: 2
                    all: 2
                    critical: 0
                    debug: 0
                    error: 0
                    warning: 0
                  wazuh-db:
                    info: 1
                    all: 4
                    critical: 0
                    debug: 0
                    error: 3
                    warning: 0
                  ossec-rootcheck:
                    info: 8
                    all: 8
                    critical: 0
                    debug: 0
                    error: 0
                    warning: 0
        default:
          $ref: '#/components/responses/ResponseError'

  /manager/files:
    get:
      tags:
      - manager
      summary: Get file contents.
      description: Returns file contents from any file.
      operationId: api.controllers.manager_controller.get_files
      parameters:
        - $ref: '#/components/parameters/pretty'
        - $ref: '#/components/parameters/wait_for_complete'
        - $ref: '#/components/parameters/get_files_path'
      responses:
        '200':
          description: 'File contents'
          content:
            application/json:
              schema:
                allOf:
                  - $ref: '#/components/schemas/ApiResponse'
                  - type: object
                    properties:
                      data:
                        type: object
                        properties:
                          contents:
                            description: File contents.
                            type: string
              example:
                data:
                  contents: "<!-- Local rules -->\n\n<!-- Modify it at your will. -->\n<!-- Copyright (C) 2015-2019, Wazuh Inc. -->\n\n<!-- Example -->\n<group name=\"local,syslog,sshd,\">\n\n  <!--\n  Dec 10 01:02:02 host sshd[1234]: Failed none for root from 1.1.1.1 port 1066 ssh2\n -->\n  <rule id=\"100001\" level=\"5\">\n    <if_sid>5716</if_sid>\n    <srcip>1.1.1.1</srcip>\n    <description>sshd: authentication failed from IP 1.1.1.1.</description>\n    <group>authentication_failed,pci_dss_10.2.4,pci_dss_10.2.5,</group>\n  </rule>\n\n</group>\n"
        default:
          $ref: '#/components/responses/ResponseError'

    post:
      tags:
      - manager
      summary: Update file contents.
      description: Replaces file contents with the data contained in the API request.
      operationId: api.controllers.manager_controller.post_files
      parameters:
        - $ref: '#/components/parameters/pretty'
        - $ref: '#/components/parameters/wait_for_complete'
        - $ref: '#/components/parameters/edit_files_path'
        - $ref: '#/components/parameters/overwrite'
      requestBody:
        description: Content of the file to be uploaded
        required: true
        content:
          application/octet-stream:
            schema:
              type: string
              format: binary
      responses:
        '200':
          description: 'Confirmation message'
          content:
            application/json:
              schema:
                allOf:
                  - $ref: '#/components/schemas/ApiResponse'
                  - $ref: '#/components/schemas/ConfirmationMessage'
              example:
                message: File updated successfully
        default:
          $ref: '#/components/responses/ResponseError'

    delete:
      tags:
      - manager
      summary: Removes a file.
      description: Removes a specified file.
      operationId: api.controllers.manager_controller.delete_files
      parameters:
        - $ref: '#/components/parameters/pretty'
        - $ref: '#/components/parameters/wait_for_complete'
        - $ref: '#/components/parameters/edit_files_path'
      responses:
        '200':
          description: 'Confirmation message'
          content:
            application/json:
              schema:
                allOf:
                  - $ref: '#/components/schemas/ApiResponse'
                  - $ref: '#/components/schemas/ConfirmationMessage'
              example:
                message: File was deleted
        default:
          $ref: '#/components/responses/ResponseError'

  /manager/restart:
    put:
      tags:
      - manager
      summary: Restarts the wazuh manager.
      description: Restarts the wazuh manager.
      operationId: api.controllers.manager_controller.put_restart
      parameters:
        - $ref: '#/components/parameters/pretty'
        - $ref: '#/components/parameters/wait_for_complete'
      responses:
        '200':
          description: 'Confirmation message'
          content:
            application/json:
              schema:
                $ref: '#/components/schemas/ApiResponse'
              example:
                message: Restarting manager
        default:
          $ref: '#/components/responses/ResponseError'

  /manager/configuration/validation:
    get:
      tags:
      - manager
      summary: Check Wazuh configuration.
      description: Returns wether the Wazuh configuration is correct.
      operationId: api.controllers.manager_controller.get_conf_validation
      parameters:
        - $ref: '#/components/parameters/pretty'
        - $ref: '#/components/parameters/wait_for_complete'
      responses:
        '200':
          description: OK message if configuration is right
          content:
              application/json:
                schema:
                  $ref: '#/components/schemas/ConfigurationValidation'
                example:
                  status: OK
        default:
          $ref: '#/components/responses/ResponseError'

  /rootcheck:
    put:
      tags:
      - rootcheck
      summary: Run a rootcheck scan in all agents.
      description: Runs syscheck and rootcheck in all agents (Wazuh launches both processes simultaneously).
      operationId: api.controllers.rootcheck_controller.put_rootcheck
      parameters:
        - $ref: '#/components/parameters/pretty'
        - $ref: '#/components/parameters/wait_for_complete'
      responses:
        '200':
          description: Confirmation message
          content:
            application/json:
              schema:
                $ref: '#/components/schemas/ApiResponse'
              example:
                message: "Restarting Syscheck/Rootcheck on all agents"
        default:
          $ref: '#/components/responses/ResponseError'

    delete:
      tags:
      - rootcheck
      summary: Clear rootcheck scan results in all agents.
      description: Clear rootcheck scan results in all agents.
      operationId: api.controllers.rootcheck_controller.delete_rootcheck
      parameters:
        - $ref: '#/components/parameters/pretty'
        - $ref: '#/components/parameters/wait_for_complete'
      responses:
        '200':
          description: Confirmation message
          content:
            application/json:
              schema:
                $ref: '#/components/schemas/ApiResponse'
              example:
                message: "Rootcheck database deleted"
        default:
          $ref: '#/components/responses/ResponseError'

  /rootcheck/{agent_id}:
    get:
      tags:
      - rootcheck
      summary: Get Rootcheck database
      description: Returns rootcheck findings and scan results in the specified agent.
      operationId: api.controllers.rootcheck_controller.get_rootcheck_agent
      parameters:
        - $ref: '#/components/parameters/pretty'
        - $ref: '#/components/parameters/wait_for_complete'
        - $ref: '#/components/parameters/agent_id'
        - $ref: '#/components/parameters/offset'
        - $ref: '#/components/parameters/limit'
        - $ref: '#/components/parameters/sort'
        - $ref: '#/components/parameters/search'
        - $ref: '#/components/parameters/select'
        - $ref: '#/components/parameters/query'
        - $ref: '#/components/parameters/rootcheck_status'
        - $ref: '#/components/parameters/pci'
        - $ref: '#/components/parameters/cis'
      responses:
        '200':
          description: Latest rootcheck scan result
          content:
            application/json:
              schema:
                allOf:
                - $ref: '#/components/schemas/ApiResponse'
                - type: object
                  properties:
                    data:
                      allOf:
                        - $ref: '#/components/schemas/ListMetadata'
                        - type: object
                          properties:
                            items:
                              type: array
                              items:
                                $ref: '#/components/schemas/RootcheckDatabase'
              example:
                data:
                  totalItems: 2
                  items:
                    - status: outstanding
                      readDay: "2019-03-08T09:20:05Z"
                      oldDay: "2019-03-08T09:20:05Z"
                      event: "System Audit: SSH Hardening - 3: Root can log in. File: /etc/ssh/sshd_config. Reference: 3 ."
                    - status: outstanding
                      readDay: "2019-03-08T09:20:05Z"
                      oldDay: "2019-03-08T09:20:05Z"
                      pci: 2.2.4
                      event: "System Audit: SSH Hardening - 4: No Public Key authentication {PCI_DSS: 2.2.4}. File: /etc/ssh/sshd_config. Reference: 4 ."
        default:
          $ref: '#/components/responses/ResponseError'

    put:
      tags:
      - rootcheck
      summary: Run rootcheck scan in an agent.
      description: Runs syscheck and rootcheck scans in a specified agent (Wazuh launches both processes at the same time).
      operationId: api.controllers.rootcheck_controller.put_rootcheck_agent
      parameters:
        - $ref: '#/components/parameters/pretty'
        - $ref: '#/components/parameters/wait_for_complete'
        - $ref: '#/components/parameters/agent_id'
      responses:
        '200':
          description: Confirmation message
          content:
            application/json:
              schema:
                $ref: '#/components/schemas/ApiResponse'
              example:
                message: "Restarting Syscheck/Rootcheck locally"
        default:
          $ref: '#/components/responses/ResponseError'

    delete:
      tags:
      - rootcheck
      summary: Clear rootcheck scan results for a specified agent.
      description: Clear rootcheck scan results for a specified agent.
      operationId: api.controllers.rootcheck_controller.delete_rootcheck_agent
      parameters:
        - $ref: '#/components/parameters/pretty'
        - $ref: '#/components/parameters/wait_for_complete'
        - $ref: '#/components/parameters/agent_id'
      responses:
        '200':
          description: Confirmation message
          content:
            application/json:
              schema:
                $ref: '#/components/schemas/ApiResponse'
              example:
                message: "Rootcheck database deleted"
        default:
          $ref: '#/components/responses/ResponseError'

  /rootcheck/{agent_id}/pci:
    get:
      tags:
      - rootcheck
      summary: Get PCI requirements in the rootcheck database.
      description: Returns a list containing PCI requirements that have been detected by rootcheck scans.
      operationId: api.controllers.rootcheck_controller.get_rootcheck_pci_agent
      parameters:
        - $ref: '#/components/parameters/pretty'
        - $ref: '#/components/parameters/wait_for_complete'
        - $ref: '#/components/parameters/agent_id'
        - $ref: '#/components/parameters/offset'
        - $ref: '#/components/parameters/limit'
        - $ref: '#/components/parameters/sort'
        - $ref: '#/components/parameters/search'
      responses:
        '200':
          description: PCI requirements list.
          content:
            application/json:
              schema:
                allOf:
                - $ref: '#/components/schemas/ApiResponse'
                - type: object
                  properties:
                    data:
                      allOf:
                        - $ref: '#/components/schemas/ListMetadata'
                        - type: object
                          properties:
                            items:
                              type: array
                              items:
                                type: string
              example:
                data:
                  totalItems: 1
                  items:
                  - 2.2.4
        default:
          $ref: '#/components/responses/ResponseError'

  /rootcheck/{agent_id}/cis:
    get:
      tags:
      - rootcheck
      summary: Get CIS requirements in the rootcheck database.
      description: Returns a list containing CIS requirements that have been detected by rootcheck scans.
      operationId: api.controllers.rootcheck_controller.get_rootcheck_cis_agent
      parameters:
        - $ref: '#/components/parameters/pretty'
        - $ref: '#/components/parameters/wait_for_complete'
        - $ref: '#/components/parameters/agent_id'
        - $ref: '#/components/parameters/offset'
        - $ref: '#/components/parameters/limit'
        - $ref: '#/components/parameters/sort'
        - $ref: '#/components/parameters/search'
      responses:
        '200':
          description: CIS requirements list.
          content:
            application/json:
              schema:
                allOf:
                - $ref: '#/components/schemas/ApiResponse'
                - type: object
                  properties:
                    data:
                      allOf:
                        - $ref: '#/components/schemas/ListMetadata'
                        - type: object
                          properties:
                            items:
                              type: array
                              items:
                                type: string
              example:
                data:
                  totalItems: 2
                  items:
                  - "2.3 Debian Linux"
                  - "1.4 Debian Linux"
        default:
          $ref: '#/components/responses/ResponseError'

  /rootcheck/{agent_id}/last_scan:
    get:
      tags:
      - rootcheck
      summary: Get last rootcheck scan dates.
      description: Returns when the last rootcheck scan started and ended. If the scan is still in progress the end date will be unknown.
      operationId: api.controllers.rootcheck_controller.get_last_scan_agent
      parameters:
        - $ref: '#/components/parameters/pretty'
        - $ref: '#/components/parameters/wait_for_complete'
        - $ref: '#/components/parameters/agent_id'
      responses:
        '200':
          description: 'Scan dates'
          content:
            application/json:
              schema:
                allOf:
                - $ref: '#/components/schemas/ApiResponse'
                - type: object
                  properties:
                    data:
                      $ref: '#/components/schemas/LastScan'
              example:
                data:
                  end: "2019-03-08T10:35:21Z"
                  start: "2019-03-08T10:34:56Z"
        default:
          $ref: '#/components/responses/ResponseError'

  /rules:
    get:
      tags:
      - rules
      summary: Get information about all Wazuh rules.
      description: Returns a list containing information about each rule such as file where it's defined, description, rule group, status, etc.
      operationId: api.controllers.rules_controller.get_rules
      parameters:
        - $ref: '#/components/parameters/pretty'
        - $ref: '#/components/parameters/wait_for_complete'
        - $ref: '#/components/parameters/offset'
        - $ref: '#/components/parameters/limit'
        - $ref: '#/components/parameters/sort'
        - $ref: '#/components/parameters/search'
        - $ref: '#/components/parameters/statusRLDParam'
        - $ref: '#/components/parameters/group'
        - $ref: '#/components/parameters/level'
        - $ref: '#/components/parameters/file'
        - $ref: '#/components/parameters/etc_and_ruleset_path'
        - $ref: '#/components/parameters/pci'
        - $ref: '#/components/parameters/gdpr'
      responses:
        '200':
          description: "Rules"
          content:
            application/json:
              schema:
                allOf:
                - $ref: '#/components/schemas/ApiResponse'
                - type: object
                  properties:
                    data:
                      allOf:
                        - $ref: '#/components/schemas/ListMetadata'
                        - type: object
                          properties:
                            items:
                              type: array
                              items:
                                $ref: '#/components/schemas/Rules'
              example:
                data:
                  totalItems: 2
                  items:
                    - file: 0016-wazuh_rules.xml
                      path: ruleset/rules
                      id: 203
                      level: 9
                      description: Agent event queue is full. Events may be lost.
                      status: enabled
                      groups:
                      - agent_flooding
                      - wazuh
                      pci:
                      -
                      gdpr:
                      - IV_35.7.d
                      details:
                        if_sid: "201"
                        level: "full"
                    - file: 0015-ossec_rules.xml
                      path: ruleset/rules
                      id: 513
                      level: 9
                      description: Windows malware detected.
                      status: enabled
                      groups:
                      - rootcheck
                      - gpg13_4.2
                      - ossec
                      pci:
                      -
                      gdpr:
                      - IV_35.7.d
                      details:
                        if_sid: "510"
                        match: "^Windows Malware"
        default:
          $ref: '#/components/responses/ResponseError'

  /rules/{rule_id}:
    get:
      tags:
      - rules
      summary: Filters rules by ID.
      description: Filters results of /rules endpoint filtering by ID.
      operationId: api.controllers.rules_controller.get_rules_id
      parameters:
        - $ref: '#/components/parameters/pretty'
        - $ref: '#/components/parameters/wait_for_complete'
        - $ref: '#/components/parameters/rule_id'
        - $ref: '#/components/parameters/offset'
        - $ref: '#/components/parameters/limit'
        - $ref: '#/components/parameters/sort'
        - $ref: '#/components/parameters/search'
      responses:
        '200':
          description: "Rules"
          content:
            application/json:
              schema:
                allOf:
                - $ref: '#/components/schemas/ApiResponse'
                - type: object
                  properties:
                    data:
                      allOf:
                        - $ref: '#/components/schemas/ListMetadata'
                        - type: object
                          properties:
                            items:
                              type: array
                              items:
                                $ref: '#/components/schemas/Rules'
              example:
                data:
                  totalItems: 1
                  items:
                    - file: 0225-mcafee_av_rules.xml
                      path: ruleset/rules
                      id: 7514
                      level: 5
                      description: McAfee Windows AV - EICAR test file detected.
                      status: enabled
                      groups:
                      - mcafee
                      pci:
                      -
                      gdpr:
                      -
                      details:
                        if_sid: "7505"
                        match: contains the EICAR test file
                        options: alert_by_email
        default:
          $ref: '#/components/responses/ResponseError'

  /rules/groups:
    get:
      tags:
      - rules
      summary: Get all rule groups names.
      description: Returns a list containing all rule groups names.
      operationId: api.controllers.rules_controller.get_rules_groups
      parameters:
        - $ref: '#/components/parameters/pretty'
        - $ref: '#/components/parameters/wait_for_complete'
        - $ref: '#/components/parameters/offset'
        - $ref: '#/components/parameters/limit'
        - $ref: '#/components/parameters/sort'
        - $ref: '#/components/parameters/search'
      responses:
        '200':
          description: 'Rule groups names'
          content:
            application/json:
              schema:
                allOf:
                - $ref: '#/components/schemas/ApiResponse'
                - type: object
                  properties:
                    data:
                      allOf:
                        - $ref: '#/components/schemas/ListMetadata'
                        - type: object
                          properties:
                            items:
                              type: array
                              items:
                                type: string
              example:
                data:
                  totalItems: 4
                  items:
                    - access_control
                    - access_denied
                    - accesslog
                    - account_changed
        default:
          $ref: '#/components/responses/ResponseError'

  /rules/pci:
    get:
      tags:
      - rules
      summary: Get all PCI requirements.
      description: Returns all PCI requirements names defined in the Wazuh ruleset.
      operationId: api.controllers.rules_controller.get_rules_pci
      parameters:
        - $ref: '#/components/parameters/pretty'
        - $ref: '#/components/parameters/wait_for_complete'
        - $ref: '#/components/parameters/offset'
        - $ref: '#/components/parameters/limit'
        - $ref: '#/components/parameters/sort'
        - $ref: '#/components/parameters/search'
      responses:
        '200':
          description: 'PCI requirements names'
          content:
            application/json:
              schema:
                allOf:
                - $ref: '#/components/schemas/ApiResponse'
                - type: object
                  properties:
                    data:
                      allOf:
                        - $ref: '#/components/schemas/ListMetadata'
                        - type: object
                          properties:
                            items:
                              type: array
                              items:
                                type: string
              example:
                data:
                  totalItems: 4
                  items:
                    - "1.1.1"
                    - "1.3.4"
                    - "1.4"
                    - "10.1"
        default:
          $ref: '#/components/responses/ResponseError'

  /rules/gdpr:
    get:
      tags:
      - rules
      summary: Get all GDPR requirements.
      description: Returns all PCI requirements names defined in the Wazuh ruleset.
      operationId: api.controllers.rules_controller.get_rules_gdpr
      parameters:
        - $ref: '#/components/parameters/pretty'
        - $ref: '#/components/parameters/wait_for_complete'
        - $ref: '#/components/parameters/offset'
        - $ref: '#/components/parameters/limit'
        - $ref: '#/components/parameters/sort'
        - $ref: '#/components/parameters/search'
      responses:
        '200':
          description: 'PCI requirements names'
          content:
            application/json:
              schema:
                allOf:
                - $ref: '#/components/schemas/ApiResponse'
                - type: object
                  properties:
                    data:
                      allOf:
                        - $ref: '#/components/schemas/ListMetadata'
                        - type: object
                          properties:
                            items:
                              type: array
                              items:
                                type: string
              example:
                data:
                  totalItems: 4
                  items:
                    - "II_5.1.f"
                    - "IV_30.1.g"
                    - "IV_32.2"
                    - "IV_35.7.d"
        default:
          $ref: '#/components/responses/ResponseError'

  /rules/files:
    get:
      tags:
      - rules
      summary: Get all files which defines rules.
      description: Returns a list containing all files used to define rules and their status.
      operationId: api.controllers.rules_controller.get_rules_files
      parameters:
        - $ref: '#/components/parameters/pretty'
        - $ref: '#/components/parameters/wait_for_complete'
        - $ref: '#/components/parameters/offset'
        - $ref: '#/components/parameters/limit'
        - $ref: '#/components/parameters/sort'
        - $ref: '#/components/parameters/search'
        - $ref: '#/components/parameters/etc_and_ruleset_path'
        - $ref: '#/components/parameters/file'
        - $ref: '#/components/parameters/statusRLDParam'
      responses:
        '200':
          description: 'SCA database elements'
          content:
            application/json:
              schema:
                allOf:
                - $ref: '#/components/schemas/ApiResponse'
                - type: object
                  properties:
                    data:
                      allOf:
                        - $ref: '#/components/schemas/ListMetadata'
                        - type: object
                          properties:
                            items:
                              type: array
                              items:
                                $ref: '#/components/schemas/RulesFiles'
              example:
                data:
                  totalItems: 4
                  items:
                    - file: 0010-rules_config.xml
                      path: ruleset/rules
                      status: enabled
                    - file: 0015-ossec_rules.xml
                      path: ruleset/rules
                      status: enabled
                    - file: 0016-wazuh_rules.xml
                      path: ruleset/rules
                      status: enabled
                    - file: 0020-syslog_rules.xml
                      path: ruleset/rules
                      status: enabled
        default:
          $ref: '#/components/responses/ResponseError'

  /rules/files/{file}/download:
    get:
      tags:
        - rules
      summary: Download an specified rule file.
      description: Download an specified rule file.
      operationId: api.controllers.rules_controller.get_download_file
      parameters:
        - $ref: '#/components/parameters/pretty'
        - $ref: '#/components/parameters/wait_for_complete'
        - $ref: '#/components/parameters/downloadFile'
      responses:
        '200':
          description: Rule contents.
          content:
            application/xml:
              schema:
                type: string
        default:
          $ref: '#/components/responses/ResponseError'

  /sca/{agent_id}:
    get:
      tags:
      - sca
      summary: 'Get security configuration assessment (SCA) database'
      description: 'Returns the security SCA database of an agent.'
      operationId: api.controllers.sca_controller.get_sca_agent
      parameters:
        - $ref: '#/components/parameters/pretty'
        - $ref: '#/components/parameters/wait_for_complete'
        - $ref: '#/components/parameters/agent_id'
        - $ref: '#/components/parameters/name'
        - $ref: '#/components/parameters/description'
        - $ref: '#/components/parameters/references'
        - $ref: '#/components/parameters/offset'
        - $ref: '#/components/parameters/limit'
        - $ref: '#/components/parameters/sort'
        - $ref: '#/components/parameters/search'
        - $ref: '#/components/parameters/query'
      responses:
        '200':
          description: 'SCA database elements'
          content:
            application/json:
              schema:
                allOf:
                - $ref: '#/components/schemas/ApiResponse'
                - type: object
                  properties:
                    data:
                      allOf:
                        - $ref: '#/components/schemas/ListMetadata'
                        - type: object
                          properties:
                            items:
                              type: array
                              items:
                                $ref: '#/components/schemas/SCADatabase'
              example:
               data:
                totalItems: 2
                items:
                - name: "System audit for SSH hardening"
                  pass: 3
                  score: 33
                  references: "https://www.ssh.com/ssh/"
                  fail: 6
                  description: "Guidance for establishing a secure configuration for SSH service vulnerabilities."
                  policy_id: "system_audit_ssh"
                  end_scan: "2019-03-06T10:12:02Z"
                  start_scan: "2019-03-06T10:12:02Z"
                - name: "CIS benchmark for Debian/Linux"
                  pass: 36
                  score: 87
                  references: "https://www.cisecurity.org/cis-benchmarks/"
                  fail: 5
                  description: "This document provides prescriptive guidance for establishing a secure configuration posture for Debian Linux systems running on x86 and x64 platforms. Many lists are included including filesystem types, services, clients, and network protocols. Not all items in these lists are guaranteed to exist on all distributions and additional similar items may exist which should be considered in addition to those explicitly mentioned."
                  policy_id: "cis_debian"
                  end_scan: "2019-03-06T10:11:53Z"
                  start_scan: "2019-03-06T10:11:53Z"
        default:
          $ref: '#/components/responses/ResponseError'

  /sca/{agent_id}/checks/{policy_id}:
    get:
      tags:
      - sca
      summary: 'Get policy monitoring alerts for a given policy'
      description: 'Returns the policy monitoring alerts for a given policy'
      operationId: api.controllers.sca_controller.get_sca_checks
      parameters:
        - $ref: '#/components/parameters/pretty'
        - $ref: '#/components/parameters/wait_for_complete'
        - $ref: '#/components/parameters/agent_id'
        - $ref: '#/components/parameters/policy_id'
        - $ref: '#/components/parameters/title'
        - $ref: '#/components/parameters/description'
        - $ref: '#/components/parameters/rationale'
        - $ref: '#/components/parameters/remediation'
        - $ref: '#/components/parameters/file'
        - $ref: '#/components/parameters/process'
        - $ref: '#/components/parameters/directory'
        - $ref: '#/components/parameters/registry'
        - $ref: '#/components/parameters/references'
        - $ref: '#/components/parameters/result'
        - $ref: '#/components/parameters/offset'
        - $ref: '#/components/parameters/limit'
        - $ref: '#/components/parameters/sort'
        - $ref: '#/components/parameters/search'
        - $ref: '#/components/parameters/query'
      responses:
        '200':
          description: 'List of SCA Checks for a given policy ID'
          content:
            application/json:
              schema:
                allOf:
                - $ref: '#/components/schemas/ApiResponse'
                - type: object
                  properties:
                    data:
                      allOf:
                        - $ref: '#/components/schemas/ListMetadata'
                        - type: object
                          properties:
                            items:
                              type: array
                              items:
                                $ref: '#/components/schemas/SCAChecks'
              example:
                data:
                  totalItems: 2
                  items:
                  - remediation: "For new installations, during installation create a custom partition setup and specify a separate partition for /var. For systems that were previously installed, create a new partition and configure /etc/fstab as appropriate."
                    rationale: "Since the /var directory may contain world-writable files and directories, there is a risk of resource exhaustion if it is not bound to a separate partition."
                    title: "Ensure separate partition exists for /var"
                    policy_id: cis_debian
                    file: /etc/fstab
                    description: "The /var directory is used by daemons and other system services to temporarily store dynamic data. Some directories created by these processes may be world-writable."
                    id: 5003
                    result: failed
                    references: "https://tldp.org/HOWTO/LVM-HOWTO/"
                    compliance:
                    - key: cis
                      value: "1.1.6"
                    - key: cis_csc
                      value: "5"
                  - remediation: "Run the following commands to remove exim: # apt-get remove exim4; # apt-get purge exim4"
                    rationale: "Unless POP3 and/or IMAP servers are to be provided by this system, it is recommended that the package be removed to reduce the potential attack surface."
                    title: "Ensure IMAP and POP3 server is not enabled (POP3)"
                    policy_id: cis_debian
                    file: /etc/inetd.conf
                    description: exim is an open source IMAP and POP3 server for Linux based systems.
                    id: 5022
                    result: passed
                    compliance:
                    - key: cis
                      value: "2.2.11"
                    - key: cis_csc
                      value: "9"
                    - key: pci_dss
                      value: "2.2.2"
        default:
          $ref: '#/components/responses/ResponseError'

  /syscheck:
    put:
      tags:
      - syscheck
      summary: Run a syscheck scan in all agents.
      description: Runs syscheck and rootcheck in all agents (Wazuh launches both processes simultaneously).
      operationId: api.controllers.syscheck_controller.put_syscheck
      parameters:
        - $ref: '#/components/parameters/pretty'
        - $ref: '#/components/parameters/wait_for_complete'
      responses:
        '200':
          description: Confirmation message
          content:
            application/json:
              schema:
                $ref: '#/components/schemas/ApiResponse'
              example:
                message: "Restarting Syscheck/Rootcheck on all agents"
        default:
          $ref: '#/components/responses/ResponseError'

  /syscheck/{agent_id}:
    get:
      tags:
      - syscheck
      summary: Get File integrity monitoring scan results
      description: Returns FIM findings in the specified agent.
      operationId: api.controllers.syscheck_controller.get_syscheck_agent
      parameters:
        - $ref: '#/components/parameters/pretty'
        - $ref: '#/components/parameters/wait_for_complete'
        - $ref: '#/components/parameters/agent_id'
        - $ref: '#/components/parameters/offset'
        - $ref: '#/components/parameters/limit'
        - $ref: '#/components/parameters/sort'
        - $ref: '#/components/parameters/search'
        - $ref: '#/components/parameters/select'
        - $ref: '#/components/parameters/full_path_filter'
        - $ref: '#/components/parameters/filetype'
        - $ref: '#/components/parameters/summary'
        - $ref: '#/components/parameters/md5'
        - $ref: '#/components/parameters/sha1'
        - $ref: '#/components/parameters/sha256'
        - $ref: '#/components/parameters/hashfilter'
      responses:
        '200':
          description: Latest syscheck scan result
          content:
            application/json:
              schema:
                allOf:
                - $ref: '#/components/schemas/ApiResponse'
                - type: object
                  properties:
                    data:
                      allOf:
                        - $ref: '#/components/schemas/ListMetadata'
                        - type: object
                          properties:
                            items:
                              type: array
                              items:
                                $ref: '#/components/schemas/SyscheckDatabase'
              example:
                data:
                  totalItems: 2
                  items:
                    - size: 61
                      md5: 8588d49be3999f2daf69c3090682594f
                      inode: 946
                      perm: "100644"
                      gname: root
                      mtime: "2019-01-15T15:49:39Z"
                      sha1: a2219a7fd0a77be7422a02049b8d27805c0250ba
                      date: "2019-03-08T10:35:06Z"
                      uname: root
                      sha256: 303c346ece82ca4f6713ac176164285d0469f326b6f12a787e11f5d702529277
                      gid: 0
                      type: file
                      uid: 0
                      file: /etc/ssl/certs/TeliaSonera_Root_CA_v1.pem
                    - sha1: 016f8bd2ea009451042a856611d5d2967760e833
                      file: /etc/ssh/ssh_config
                      md5: f7bf238a3b0bf155c565454a9f819731
                      inode: 1579
                      uid: "0"
                      date: "2019-03-08T10:35:01Z"
                      perm: 100644
                      type: file
                      gname: root
                      uname: root
                      size: 1580
                      gid: "0"
                      mtime: "2018-11-05T11:51:29Z"
                      sha256: a39fbc57dc2ef8a473f078d1f6a35f725809400df67070b8852e8ed725047df2
        default:
          $ref: '#/components/responses/ResponseError'

    put:
      tags:
      - syscheck
      summary: Run FIM scan in an agent.
      description: Runs syscheck and rootcheck scans in a specified agent (Wazuh launches both processes at the same time).
      operationId: api.controllers.syscheck_controller.put_syscheck_agent
      parameters:
        - $ref: '#/components/parameters/pretty'
        - $ref: '#/components/parameters/wait_for_complete'
        - $ref: '#/components/parameters/agent_id'
      responses:
        '200':
          description: Confirmation message
          content:
            application/json:
              schema:
                $ref: '#/components/schemas/ApiResponse'
              example:
                message: "Restarting Syscheck/Rootcheck locally"
        default:
          $ref: '#/components/responses/ResponseError'

    delete:
      tags:
      - syscheck
      summary: Clear FIM scan results for a specified agent.
      description: Clear file integrity monitoring scan results for a specified agent.
      operationId: api.controllers.syscheck_controller.delete_syscheck_agent
      parameters:
        - $ref: '#/components/parameters/pretty'
        - $ref: '#/components/parameters/wait_for_complete'
        - $ref: '#/components/parameters/agent_id'
      responses:
        '200':
          description: Confirmation message
          content:
            application/json:
              schema:
                $ref: '#/components/schemas/ApiResponse'
              example:
                message: "Syscheck database deleted"
        default:
          $ref: '#/components/responses/ResponseError'

  /syscheck/{agent_id}/last_scan:
    get:
      tags:
      - syscheck
      summary: Get last syscheck scan dates.
      description: Returns when the last syscheck scan started and ended. If the scan is still in progress the end date will be unknown.
      operationId: api.controllers.syscheck_controller.get_last_scan_agent
      parameters:
        - $ref: '#/components/parameters/pretty'
        - $ref: '#/components/parameters/wait_for_complete'
        - $ref: '#/components/parameters/agent_id'
      responses:
        '200':
          description: 'Scan dates'
          content:
            application/json:
              schema:
                allOf:
                - $ref: '#/components/schemas/ApiResponse'
                - type: object
                  properties:
                    data:
                      $ref: '#/components/schemas/LastScan'
              example:
                data:
                  end: "2019-03-08T10:35:21Z"
                  start: "2019-03-08T10:34:56Z"
        default:
          $ref: '#/components/responses/ResponseError'

  /decoders:
    get:
      tags:
        - decoders
      summary: 'Get all decoders'
      description: "Returns information about all decoders included in ossec.conf. This information include decoder's route, decoder's name, decoder's file among others"
      operationId: api.controllers.decoders_controller.get_decoders
      parameters:
        - $ref: '#/components/parameters/pretty'
        - $ref: '#/components/parameters/wait_for_complete'
        - $ref: '#/components/parameters/offset'
        - $ref: '#/components/parameters/limit'
        - $ref: '#/components/parameters/sort'
        - $ref: '#/components/parameters/search'
        - $ref: '#/components/parameters/file'
        - $ref: '#/components/parameters/etc_and_ruleset_path'
        - $ref: '#/components/parameters/statusRLDParam'

      responses:
        '200':
          description: 'List of decoders included in ossec.conf'
          content:
            application/json:
              schema:
                allOf:
                - $ref: '#/components/schemas/ApiResponse'
                - type: object
                  properties:
                    data:
                      allOf:
                        - $ref: '#/components/schemas/ListMetadata'
                        - type: object
                          properties:
                            items:
                              type: array
                              items:
                                $ref: '#/components/schemas/Decoder'
              example:
                data:
                  totalItems: 571
                  items:
                  - file: 0005-wazuh_decoders.xml
                    name: wazuh
                    position: 0
                    status: enabled
                    details:
                      prematch: "^wazuh: "
                  - file: 0005-wazuh_decoders.xml
                    name: agent-buffer
                    position: 1
                    status: enabled
                    details:
                      parent: wazuh
                      prematch: "^Agent buffer:"
                      regex:
                        - "^ '(\\S+)'."
                      order: level
        default:
          $ref: '#/components/responses/ResponseError'

  /decoders/{decoder_name}:
    get:
      tags:
        - decoders
      summary: 'Get decoders by name'
      description: "Returns information about decoders with a specified name. This information include decoder's route, decoder's name, decoder's file among others"
      operationId: api.controllers.decoders_controller.get_decoders_by_name
      parameters:
        - $ref: '#/components/parameters/pretty'
        - $ref: '#/components/parameters/wait_for_complete'
        - $ref: '#/components/parameters/decoder_name'
        - $ref: '#/components/parameters/offset'
        - $ref: '#/components/parameters/limit'
        - $ref: '#/components/parameters/sort'
        - $ref: '#/components/parameters/search'
      responses:
        '200':
          description: 'List of decoders with a specified selected'
          content:
            application/json:
              schema:
                allOf:
                - $ref: '#/components/schemas/ApiResponse'
                - type: object
                  properties:
                    data:
                      allOf:
                        - $ref: '#/components/schemas/ListMetadata'
                        - type: object
                          properties:
                            items:
                              type: array
                              items:
                                $ref: '#/components/schemas/Decoder'
              example:
                data:
                  totalItems: 3
                  items:
                  - file: 0025-apache_decoders.xml
                    name: apache-errorlog
                    position: 0
                    status: enabled
                    details:
                      program_name: "^apache2|^httpd"
                  - file: 0025-apache_decoders.xml
                    name: apache-errorlog
                    position: 1
                    status: enabled
                    details:
                      prematch: "^[warn] |^[notice] |^[error] "
                  - file: 0025-apache_decoders.xml
                    name: apache-errorlog
                    position: 2
                    status: enabled
                    details:
                      prematch: "^[\\w+ \\w+ \\d+ \\d+:\\d+:\\d+.\\d+ \\d+] [\\S+:warn] |^[\\w+ \\w+ \\d+ \\d+:\\d+:\\d+.\\d+ \\d+] [\\S+:notice] |^[\\w+ \\w+ \\d+ \\d+:\\d+:\\d+.\\d+ \\d+] [\\S*:error] |^[\\w+ \\w+ \\d+ \\d+:\\d+:\\d+.\\d+ \\d+] [\\S+:info] "
        default:
          $ref: '#/components/responses/ResponseError'

  /decoders/files:
    get:
      tags:
        - decoders
      summary: 'Get all decoders files'
      description: "Returns information about all decoders files used in Wazuh. This information include decoder's file, decoder's route and decoder's status among others"
      operationId: api.controllers.decoders_controller.get_decoders_files
      parameters:
        - $ref: '#/components/parameters/pretty'
        - $ref: '#/components/parameters/wait_for_complete'
        - $ref: '#/components/parameters/offset'
        - $ref: '#/components/parameters/limit'
        - $ref: '#/components/parameters/sort'
        - $ref: '#/components/parameters/search'
        - $ref: '#/components/parameters/file'
        - $ref: '#/components/parameters/etc_and_ruleset_path'
        - $ref: '#/components/parameters/statusRLDParam'
      responses:
        '200':
          description: 'List of decoders files'
          content:
            application/json:
              schema:
                allOf:
                - $ref: '#/components/schemas/ApiResponse'
                - type: object
                  properties:
                    data:
                      allOf:
                        - $ref: '#/components/schemas/ListMetadata'
                        - type: object
                          properties:
                            items:
                              type: array
                              items:
                                $ref: '#/components/schemas/DecoderFile'
              example:
                data:
                  totalItems: 571
                  items:
                  - file: 0185-openldap_decoders.xml
                    status: enabled
                    path: /var/ossec/ruleset/decoders
                  - file: 0220-postfix_decoders.xml
                    status: enabled
                    path: /var/ossec/ruleset/decoders
                  - file: 0400-identity_guard_decoders.xml
                    status: enabled
                    path: /var/ossec/ruleset/decoders
                  - file: 0190-openvpn_decoders.xml
                    status: enabled
                    path: /var/ossec/ruleset/decoders
        default:
          $ref: '#/components/responses/ResponseError'

  /decoders/files/{file}/download:
    get:
      tags:
      - decoders
      summary: Download an specified decoder file.
      description: Download an specified decoder file.
      operationId: api.controllers.decoders_controller.get_download_file
      parameters:
        - $ref: '#/components/parameters/pretty'
        - $ref: '#/components/parameters/wait_for_complete'
        - $ref: '#/components/parameters/downloadFile'
      responses:
        '200':
          description: Decoder contents.
          content:
            application/xml:
              schema:
                type: string
        default:
          $ref: '#/components/responses/ResponseError'

  /decoders/parents:
    get:
      tags:
        - decoders
      summary: 'Get all parent decoders'
      description: 'Returns information about all parent decoders. A parent decoder is a decoder used as base of other decoders'
      operationId: api.controllers.decoders_controller.get_decoders_parents
      parameters:
        - $ref: '#/components/parameters/pretty'
        - $ref: '#/components/parameters/wait_for_complete'
        - $ref: '#/components/parameters/offset'
        - $ref: '#/components/parameters/limit'
        - $ref: '#/components/parameters/sort'
        - $ref: '#/components/parameters/search'
      responses:
        '200':
          description: 'List of parent decoders'
          content:
            application/json:
              schema:
                allOf:
                - $ref: '#/components/schemas/ApiResponse'
                - type: object
                  properties:
                    data:
                      allOf:
                        - $ref: '#/components/schemas/ListMetadata'
                        - type: object
                          properties:
                            items:
                              type: array
                              items:
                                $ref: '#/components/schemas/Decoder'
              example:
                data:
                  totalItems: 153
                  items:
                  - file: local_decoder.xml
                    name: local_decoder_example
                    position: 0
                    status: enabled
                    details:
                      program_name: local_decoder_example
                  - file: 0465-azure_decoders.xml
                    name: azure-storage
                    position: 1
                    status: enabled
                    details:
                      prematch: "^azure_tag: azure-storage. "
                      regex:
                        - "^azure_storage_tag: (\\S+)"
                      order: tag
        default:
          $ref: '#/components/responses/ResponseError'

  /experimental/syscheck:
    delete:
      tags:
        - experimental
      summary: 'Clear syscheck database'
      description: 'Clears the syscheck database for all agents.'
      operationId: api.controllers.experimental_controller.clear_syscheck_database
      parameters:
        - $ref: '#/components/parameters/pretty'
        - $ref: '#/components/parameters/wait_for_complete'
      responses:
        '200':
          description: 'Delete syscheck database'
          content:
            application/json:
              schema:
                $ref: '#/components/schemas/ApiResponse'
              example:
                message: Syscheck database deleted
        default:
          $ref: '#/components/responses/ResponseError'

  /experimental/ciscat/results:
    get:
      tags:
        - experimental
      summary: 'Get CIS-CAT results'
      description: "Returns the agent's ciscat results info."
      operationId: api.controllers.experimental_controller.get_cis_cat_results
      parameters:
        - $ref: '#/components/parameters/pretty'
        - $ref: '#/components/parameters/wait_for_complete'
        - $ref: '#/components/parameters/offset'
        - $ref: '#/components/parameters/limit'
        - $ref: '#/components/parameters/sort'
        - $ref: '#/components/parameters/search'
        - $ref: '#/components/parameters/select'
        - $ref: '#/components/parameters/benchmark'
        - $ref: '#/components/parameters/profile'
        - $ref: '#/components/parameters/pass'
        - $ref: '#/components/parameters/fail'
        - $ref: '#/components/parameters/error'
        - $ref: '#/components/parameters/notchecked'
        - $ref: '#/components/parameters/unknown'
        - $ref: '#/components/parameters/score'
      responses:
        '200':
          description: 'Return a list of CIS-CAT results'
          content:
            application/json:
              schema:
                allOf:
                - $ref: '#/components/schemas/ApiResponse'
                - type: object
                  properties:
                    data:
                      allOf:
                        - $ref: '#/components/schemas/ListMetadata'
                        - type: object
                          properties:
                            items:
                              type: array
                              items:
                                $ref: '#/components/schemas/CiscatResults'
              example:
                data:
                  totalItems: 2
                  items:
                  - profile: xccdf_org.cisecurity.benchmarks_profile_Level_1_-_Workstation
                    score: 64
                    error: 0
                    scan:
                      id: 1406741147
                      time: "2018-09-06T07:50:52.630Z"
                    fail: 53
                    benchmark: CIS Ubuntu Linux 16.04 LTS Benchmark
                    pass: 96
                    notchecked: 71
                    unknown: 0
                  - profile: xccdf_org.cisecurity.benchmarks_profile_Level_2_-_Server
                    score: 57
                    error: 0
                    scan:
                      id: 1406741147
                      time: "2018-09-06T07:50:15.632Z"
                    fail: 79
                    benchmark: CIS Ubuntu Linux 16.04 LTS Benchmark
                    pass: 104
                    notchecked: 36
                    unknown: 1
        default:
          $ref: '#/components/responses/ResponseError'

  /experimental/syscollector/hardware:
    get:
      tags:
        - experimental
      summary: 'Get hardware info of all agents'
      description: "Returns the agent's hardware info. This information include cpu, ram, scan info among others of all agents."
      operationId: api.controllers.experimental_controller.get_hardware_info
      parameters:
        - $ref: '#/components/parameters/pretty'
        - $ref: '#/components/parameters/wait_for_complete'
        - $ref: '#/components/parameters/offset'
        - $ref: '#/components/parameters/limit'
        - $ref: '#/components/parameters/sort'
        - $ref: '#/components/parameters/search'
        - $ref: '#/components/parameters/select'
        - $ref: '#/components/parameters/ram_free'
        - $ref: '#/components/parameters/ram_total'
        - $ref: '#/components/parameters/cpu_cores'
        - $ref: '#/components/parameters/cpu_mhz'
        - $ref: '#/components/parameters/cpu_name'
        - $ref: '#/components/parameters/board_serial'
      responses:
        '200':
          description: "Return a list of agent's hardware results"
          content:
            application/json:
              schema:
                allOf:
                - $ref: '#/components/schemas/ApiResponse'
                - type: object
                  properties:
                    data:
                      allOf:
                        - $ref: '#/components/schemas/ListMetadata'
                        - type: object
                          properties:
                            items:
                              type: array
                              items:
                                $ref: '#/components/schemas/SyscollectorHardware'
              example:
                data:
                  totalItems: 4
                  items:
                  - cpu:
                      core: 2
                      mhz: 1992.001
                      name: Intel(R) Core(TM) i7-8550U CPU @ 1.80GHz
                    ram:
                      free: 65396
                      total: 492832
                      usage: 87
                    scan:
                      id: 219248827
                      time: "2019-02-19T10:22:14Z"
                    board_serial: "0"
                    agent_id: "000"
                  - cpu:
                      core: 1
                      mhz: 1992.001
                      name: Intel(R) Core(TM) i7-8550U CPU @ 1.80GHz
                    ram:
                      free: 40372
                      total: 234968
                      usage: 83
                    scan:
                      id: 257116304
                      time: "2019-02-19T10:26:20Z"
                    board_serial: "0"
                    agent_id: "001"
        default:
          $ref: '#/components/responses/ResponseError'

  /experimental/syscollector/netaddr:
    get:
      tags:
        - experimental
      summary: 'Get the IPv4 and IPv6 addresses associated all network interfaces'
      description: "Returns the agent's IPv4 and IPv6 addresses associated its network interfaces. This information include used IP protocol, interface, IP address  among others  of all agents."
      operationId: api.controllers.experimental_controller.get_network_address_info
      parameters:
        - $ref: '#/components/parameters/pretty'
        - $ref: '#/components/parameters/wait_for_complete'
        - $ref: '#/components/parameters/offset'
        - $ref: '#/components/parameters/limit'
        - $ref: '#/components/parameters/sort'
        - $ref: '#/components/parameters/search'
        - $ref: '#/components/parameters/select'
        - $ref: '#/components/parameters/proto'
        - $ref: '#/components/parameters/address'
        - $ref: '#/components/parameters/broadcast'
        - $ref: '#/components/parameters/netmask'
      responses:
        '200':
          description: "Return a list of agent's network results"
          content:
            application/json:
              schema:
                allOf:
                - $ref: '#/components/schemas/ApiResponse'
                - type: object
                  properties:
                    data:
                      allOf:
                        - $ref: '#/components/schemas/ListMetadata'
                        - type: object
                          properties:
                            items:
                              type: array
                              items:
                                $ref: '#/components/schemas/SyscollectorNetwork'
              example:
                data:
                  totalItems: 16
                  items:
                  - proto: "ipv6"
                    iface: "enp0s3"
                    scan_id: 1203337658
                    address: "fe80::f9:71ff:fed7:9d11"
                    netmask: "ffff:ffff:ffff:ffff::"
                    agent_id: "000"
                  - proto: "ipv6"
                    iface: "enp0s8"
                    scan_id: 1203337658
                    address: "fe80::a00:27ff:fefc:51f5"
                    netmask: "ffff:ffff:ffff:ffff::"
                    agent_id: "000"
        default:
          $ref: '#/components/responses/ResponseError'

  /experimental/syscollector/netiface:
    get:
      tags:
        - experimental
      summary: 'Get all network interfaces from all agents.'
      description: "Returns the agent's network interfaces. This information include rx, scan, tx info and some network information among others  of all agents."
      operationId: api.controllers.experimental_controller.get_network_interface_info
      parameters:
        - $ref: '#/components/parameters/pretty'
        - $ref: '#/components/parameters/wait_for_complete'
        - $ref: '#/components/parameters/offset'
        - $ref: '#/components/parameters/limit'
        - $ref: '#/components/parameters/sort'
        - $ref: '#/components/parameters/search'
        - $ref: '#/components/parameters/select'
        - $ref: '#/components/parameters/name'
        - $ref: '#/components/parameters/adapter'
        - $ref: '#/components/parameters/type_syscollector'
        - $ref: '#/components/parameters/state'
        - $ref: '#/components/parameters/mtu'
        - $ref: '#/components/parameters/tx_packets'
        - $ref: '#/components/parameters/rx_packets'
        - $ref: '#/components/parameters/tx_bytes'
        - $ref: '#/components/parameters/rx_bytes'
        - $ref: '#/components/parameters/tx_errors'
        - $ref: '#/components/parameters/rx_errors'
        - $ref: '#/components/parameters/tx_dropped'
        - $ref: '#/components/parameters/rx_dropped'
      responses:
        '200':
          description: "Return a list of agent's network interfaces results"
          content:
            application/json:
              schema:
                allOf:
                - $ref: '#/components/schemas/ApiResponse'
                - type: object
                  properties:
                    data:
                      allOf:
                        - $ref: '#/components/schemas/ListMetadata'
                        - type: object
                          properties:
                            items:
                              type: array
                              items:
                                $ref: '#/components/schemas/SyscollectorInterface'
              example:
                data:
                  totalItems: 8
                  items:
                  - rx:
                      bytes: 47319629
                      dropped: 0
                      errors: 0
                      packets: 43889
                    scan:
                      id: 1203337658
                      time: "2019-02-19T10:22:14Z"
                    tx:
                      bytes: 843282
                      dropped: 0
                      errors: 0
                      packets: 12505
                    mac: "02:f9:71:d7:9d:11"
                    name: "enp0s3"
                    type: "ethernet"
                    mtu: 1500
                    state: "up"
                    agent_id: "000"
                  - rx:
                      bytes: 0
                      dropped: 0
                      errors: 0
                      packets: 0
                    scan:
                      id: 1203337658
                      time: "2019-02-19T10:22:14Z"
                    tx:
                      bytes: 3874
                      dropped: 0
                      errors: 0
                      packets: 19
                    mac: "08:00:27:fc:51:f5"
                    name: "enp0s8"
                    type: "ethernet"
                    mtu: 1500
                    state: "up"
                    agent_id: "000"
        default:
          $ref: '#/components/responses/ResponseError'

  /experimental/syscollector/netproto:
    get:
      tags:
        - experimental
      summary: 'Get network protocol info of all agents'
      description: "Returns the agent's routing configuration for each network interface. This information include interface, type protocol information among others of all agents."
      operationId: api.controllers.experimental_controller.get_network_protocol_info
      parameters:
        - $ref: '#/components/parameters/pretty'
        - $ref: '#/components/parameters/wait_for_complete'
        - $ref: '#/components/parameters/offset'
        - $ref: '#/components/parameters/limit'
        - $ref: '#/components/parameters/sort'
        - $ref: '#/components/parameters/search'
        - $ref: '#/components/parameters/select'
        - $ref: '#/components/parameters/iface'
        - $ref: '#/components/parameters/type_syscollector'
        - $ref: '#/components/parameters/gateway'
        - $ref: '#/components/parameters/dhcp'
      responses:
        '200':
          description: "Return a list of agent's network protocol results"
          content:
            application/json:
              schema:
                allOf:
                - $ref: '#/components/schemas/ApiResponse'
                - type: object
                  properties:
                    data:
                      allOf:
                        - $ref: '#/components/schemas/ListMetadata'
                        - type: object
                          properties:
                            items:
                              type: array
                              items:
                                $ref: '#/components/schemas/SyscollectorProtocol'
              example:
                data:
                  totalItems: 16
                  items:
                  - iface: "enp0s3"
                    scan_id: 1203337658
                    type: "ipv6"
                    dhcp: "enabled"
                    agent_id: "000"
                  - iface: "enp0s8"
                    scan_id: 1203337658
                    type: "ipv6"
                    dhcp: "enabled"
                    agent_id: "000"
        default:
          $ref: '#/components/responses/ResponseError'

  /experimental/syscollector/os:
    get:
      tags:
        - experimental
      summary: 'Get OS info of all agents'
      description: "Returns the agent's OS info. This information include os information, architecture information among others of all agents."
      operationId: api.controllers.experimental_controller.get_os_info
      parameters:
        - $ref: '#/components/parameters/pretty'
        - $ref: '#/components/parameters/wait_for_complete'
        - $ref: '#/components/parameters/offset'
        - $ref: '#/components/parameters/limit'
        - $ref: '#/components/parameters/sort'
        - $ref: '#/components/parameters/search'
        - $ref: '#/components/parameters/select'
        - $ref: '#/components/parameters/os_name'
        - $ref: '#/components/parameters/architecture'
        - $ref: '#/components/parameters/os_version'
        - $ref: '#/components/parameters/version'
        - $ref: '#/components/parameters/release'
      responses:
        '200':
          description: "Return a list of agent's OS results"
          content:
            application/json:
              schema:
                allOf:
                - $ref: '#/components/schemas/ApiResponse'
                - type: object
                  properties:
                    data:
                      allOf:
                        - $ref: '#/components/schemas/ListMetadata'
                        - type: object
                          properties:
                            items:
                              type: array
                              items:
                                $ref: '#/components/schemas/SyscollectorOS'
              example:
                data:
                  totalItems: 4
                  items:
                  - os:
                      codename: "Bionic Beaver"
                      major: "18"
                      minor: "04"
                      name: "Ubuntu"
                      platform: "ubuntu"
                      version: "18.04.1 LTS (Bionic Beaver)"
                    scan:
                      id: 651932304
                      time: "2019-02-19T10:22:14Z"
                    release: "4.15.0-43-generic"
                    architecture: "x86_64"
                    version: "#46-Ubuntu SMP Thu Dec 6 14:45:28 UTC 2018"
                    sysname: "Linux"
                    hostname: "master"
                    agent_id: "000"
                  - os:
                      codename: "Bionic Beaver"
                      major: "18"
                      minor: "04"
                      name: "Ubuntu"
                      platform: "ubuntu"
                      version: "18.04.1 LTS (Bionic Beaver)"
                    scan:
                      id: 780978297
                      time: "2019-02-19T10:26:20Z"
                    release: "4.15.0-43-generic"
                    architecture: "x86_64"
                    version: "#46-Ubuntu SMP Thu Dec 6 14:45:28 UTC 2018"
                    sysname: "Linux"
                    hostname: "agent-1"
                    agent_id: "001"
        default:
          $ref: '#/components/responses/ResponseError'

  /experimental/syscollector/packages:
    get:
      tags:
        - experimental
      summary: 'Get packages info of all agents'
      description: "Returns the agent's packages info. This information include name, section, size, priority information of all packages among others of all agents."
      operationId: api.controllers.experimental_controller.get_packages_info
      parameters:
        - $ref: '#/components/parameters/pretty'
        - $ref: '#/components/parameters/wait_for_complete'
        - $ref: '#/components/parameters/offset'
        - $ref: '#/components/parameters/limit'
        - $ref: '#/components/parameters/sort'
        - $ref: '#/components/parameters/search'
        - $ref: '#/components/parameters/select'
        - $ref: '#/components/parameters/vendor'
        - $ref: '#/components/parameters/name'
        - $ref: '#/components/parameters/architecture'
        - $ref: '#/components/parameters/format'
        - $ref: '#/components/parameters/package_version'
      responses:
        '200':
          description: "Return a list of agent's packages results"
          content:
            application/json:
              schema:
                allOf:
                - $ref: '#/components/schemas/ApiResponse'
                - type: object
                  properties:
                    data:
                      allOf:
                        - $ref: '#/components/schemas/ListMetadata'
                        - type: object
                          properties:
                            items:
                              type: array
                              items:
                                $ref: '#/components/schemas/SyscollectorPackages'
              example:
                data:
                  totalItems: 2014
                  items:
                  - scan:
                      id: 1631140954
                      time: "2019-02-19T10:22:14Z"
                    name: "acl"
                    section: "utils"
                    priority: "optional"
                    size: 200
                    description: "Access control list utilities"
                    architecture: "amd64"
                    multiarch: "foreign"
                    vendor: "Ubuntu Developers <ubuntu-devel-discuss@lists.ubuntu.com>"
                    version: "2.2.52-3build1"
                    format: "deb"
                    agent_id: "000"
                  - scan:
                      id: 1631140954
                      time: "2019-02-19T10:22:14Z"
                    name: "accountsservice"
                    section: "admin"
                    priority: "optional"
                    size: 440
                    description: "query and manipulate user account information"
                    architecture: "amd64"
                    multiarch: "foreign"
                    vendor: "Ubuntu Developers <ubuntu-devel-discuss@lists.ubuntu.com>"
                    version: "0.6.45-1ubuntu1"
                    format: "deb"
                    agent_id: "000"
        default:
          $ref: '#/components/responses/ResponseError'

  /experimental/syscollector/ports:
    get:
      tags:
        - experimental
      summary: 'Get ports info of all agents'
      description: "Returns the agent's ports info. This information include local IP, Remote IP, protocol information among others of all agents."
      operationId: api.controllers.experimental_controller.get_ports_info
      parameters:
        - $ref: '#/components/parameters/pretty'
        - $ref: '#/components/parameters/wait_for_complete'
        - $ref: '#/components/parameters/offset'
        - $ref: '#/components/parameters/limit'
        - $ref: '#/components/parameters/sort'
        - $ref: '#/components/parameters/search'
        - $ref: '#/components/parameters/select'
        - $ref: '#/components/parameters/pid'
        - $ref: '#/components/parameters/protocol'
        - $ref: '#/components/parameters/local_ip'
        - $ref: '#/components/parameters/local_port'
        - $ref: '#/components/parameters/remote_ip'
        - $ref: '#/components/parameters/tx_queue'
        - $ref: '#/components/parameters/state'
        - $ref: '#/components/parameters/process'
      responses:
        '200':
          description: "Return a list of agent's packages results"
          content:
            application/json:
              schema:
                allOf:
                - $ref: '#/components/schemas/ApiResponse'
                - type: object
                  properties:
                    data:
                      allOf:
                        - $ref: '#/components/schemas/ListMetadata'
                        - type: object
                          properties:
                            items:
                              type: array
                              items:
                                $ref: '#/components/schemas/SyscollectorPorts'
              example:
                data:
                  totalItems: 18
                  items:
                  - local:
                      ip: 172.17.0.100
                      port: 1516
                    remote:
                      ip: 172.17.0.101
                      port: 54550
                    scan:
                      id: 1672337392
                      time: "2019-03-14T10:38:21Z"
                    state: established
                    protocol: tcp
                    rx_queue: 0
                    tx_queue: 0
                    inode: 321208
                  - local:
                      ip: "::"
                      port: 55000
                    remote:
                      ip: "::"
                      port: 0
                    scan:
                      id: 1672337392
                      time: "2019-03-14T10:38:21Z"
                    state: listening
                    protocol: tcp6
                    rx_queue: 0
                    inode: 18153
                    tx_queue: 0
        default:
          $ref: '#/components/responses/ResponseError'

  /experimental/syscollector/processes:
    get:
      tags:
        - experimental
      summary: 'Get processes info of all agents'
      description: "Returns the agent's processes info."
      operationId: api.controllers.experimental_controller.get_processes_info
      parameters:
        - $ref: '#/components/parameters/pretty'
        - $ref: '#/components/parameters/wait_for_complete'
        - $ref: '#/components/parameters/offset'
        - $ref: '#/components/parameters/limit'
        - $ref: '#/components/parameters/sort'
        - $ref: '#/components/parameters/search'
        - $ref: '#/components/parameters/select'
        - $ref: '#/components/parameters/process_pid'
        - $ref: '#/components/parameters/process_state'
        - $ref: '#/components/parameters/ppid'
        - $ref: '#/components/parameters/egroup'
        - $ref: '#/components/parameters/euser'
        - $ref: '#/components/parameters/fgroup'
        - $ref: '#/components/parameters/process_name'
        - $ref: '#/components/parameters/nlwp'
        - $ref: '#/components/parameters/pgrp'
        - $ref: '#/components/parameters/priority'
        - $ref: '#/components/parameters/rgroup'
        - $ref: '#/components/parameters/ruser'
        - $ref: '#/components/parameters/sgroup'
        - $ref: '#/components/parameters/suser'
      responses:
        '200':
          description: "Return a list of agent's processes results"
          content:
            application/json:
              schema:
                allOf:
                - $ref: '#/components/schemas/ApiResponse'
                - type: object
                  properties:
                    data:
                      allOf:
                        - $ref: '#/components/schemas/ListMetadata'
                        - type: object
                          properties:
                            items:
                              type: array
                              items:
                                $ref: '#/components/schemas/SyscollectorProcess'
              example:
                data:
                  totalItems: 420
                  items:
                  - scan:
                      id: 225991434
                      time: "2019-03-08T08:30:59Z"
                    fgroup: "root"
                    state: "S"
                    priority: 20
                    suser: "root"
                    ppid: 0
                    vm_size: 0
                    session: 0
                    pid: "2"
                    nlwp: 1
                    name: "kthreadd"
                    euser: "root"
                    sgroup: "root"
                    size: 0
                    stime: 0
                    nice: 0
                    share: 0
                    processor: 1
                    ruser: "root"
                    egroup: "root"
                    rgroup: "root"
                    pgrp: 0
                    resident: 0
                    utime: 0
                    tgid: 2
                    start_time: 8
                    tty: 0
                    agent_id: "000"
                  - scan:
                      id: 225991434
                      time: "2019-03-08T08:30:59Z"
                    fgroup: "root"
                    state: "S"
                    priority: 25
                    suser: "root"
                    ppid: 2
                    vm_size: 0
                    session: 0
                    pid: "28"
                    nlwp: 1
                    name: "ksmd"
                    euser: "root"
                    sgroup: "root"
                    size: 0
                    stime: 0
                    nice: 5
                    share: 0
                    processor: 1
                    ruser: "root"
                    egroup: "root"
                    rgroup: "root"
                    pgrp: 0
                    resident: 0
                    utime: 0
                    tgid: 28
                    start_time: 22
                    tty: 0
                    agent_id: "000"
        default:
          $ref: '#/components/responses/ResponseError'

  /syscollector/{agent_id}/hardware:
    get:
      tags:
        - syscollector
      summary: 'Get hardware info'
      description: "Returns the agent's hardware info. This information include cpu, ram, scan info among others."
      operationId: api.controllers.syscollector_controller.get_hardware_info
      parameters:
        - $ref: '#/components/parameters/pretty'
        - $ref: '#/components/parameters/wait_for_complete'
        - $ref: '#/components/parameters/agent_id'
        - $ref: '#/components/parameters/select'
      responses:
        '200':
          description: "Return a list of agent's hardware results"
          content:
            application/json:
              schema:
                allOf:
                - $ref: '#/components/schemas/ApiResponse'
                - type: object
                  properties:
                    data:
                      $ref: '#/components/schemas/SyscollectorHardware'
              example:
                data:
                  cpu:
                    core: 2
                    mhz: 1991.999
                    name: Intel(R) Core(TM) i7-8550U CPU @ 1.80GHz
                  ram:
                    free: 55592
                    total: 492832
                    usage: 89
                  scan:
                    id: 599386135
                    time: "2019-03-08T08:30:53Z"
                  board_serial: "0"
        default:
          $ref: '#/components/responses/ResponseError'

  /syscollector/{agent_id}/netaddr:
    get:
      tags:
        - syscollector
      summary: 'Get network address info of an agent'
      description: "Returns the agent's network address info. This information include used IP protocol, interface, IP address  among others."
      operationId: api.controllers.syscollector_controller.get_network_address_info
      parameters:
        - $ref: '#/components/parameters/pretty'
        - $ref: '#/components/parameters/wait_for_complete'
        - $ref: '#/components/parameters/agent_id'
        - $ref: '#/components/parameters/offset'
        - $ref: '#/components/parameters/limit'
        - $ref: '#/components/parameters/sort'
        - $ref: '#/components/parameters/search'
        - $ref: '#/components/parameters/select'
        - $ref: '#/components/parameters/iface'
        - $ref: '#/components/parameters/proto'
        - $ref: '#/components/parameters/address'
        - $ref: '#/components/parameters/broadcast'
        - $ref: '#/components/parameters/netmask'
      responses:
        '200':
          description: "Return a list of agent's network results"
          content:
            application/json:
              schema:
                allOf:
                - $ref: '#/components/schemas/ApiResponse'
                - type: object
                  properties:
                    data:
                      allOf:
                        - $ref: '#/components/schemas/ListMetadata'
                        - type: object
                          properties:
                            items:
                              type: array
                              items:
                                $ref: '#/components/schemas/SyscollectorNetwork'
              example:
                data:
                  totalItems: 4
                  items:
                  - proto: "ipv6"
                    address: "fe80::f9:71ff:fed7:9d11"
                    iface: "enp0s3"
                    netmask: "ffff:ffff:ffff:ffff::"
                    scan_id: 1478544824
                  - proto: "ipv6"
                    address: "fe80::a00:27ff:fe78:5d4"
                    iface: "enp0s8"
                    netmask: "ffff:ffff:ffff:ffff::"
                    scan_id: 1478544824
        default:
          $ref: '#/components/responses/ResponseError'

  /syscollector/{agent_id}/netiface:
    get:
      tags:
        - syscollector
      summary: 'Get network interface info of an agents'
      description: "Returns the agent's network interface info. This information include rx, scan, tx info and some network information among others."
      operationId: api.controllers.syscollector_controller.get_network_interface_info
      parameters:
        - $ref: '#/components/parameters/pretty'
        - $ref: '#/components/parameters/wait_for_complete'
        - $ref: '#/components/parameters/agent_id'
        - $ref: '#/components/parameters/offset'
        - $ref: '#/components/parameters/limit'
        - $ref: '#/components/parameters/sort'
        - $ref: '#/components/parameters/search'
        - $ref: '#/components/parameters/select'
        - $ref: '#/components/parameters/name'
        - $ref: '#/components/parameters/adapter'
        - $ref: '#/components/parameters/typesys'
        - $ref: '#/components/parameters/state'
        - $ref: '#/components/parameters/mtu'
        - $ref: '#/components/parameters/tx_packets'
        - $ref: '#/components/parameters/rx_packets'
        - $ref: '#/components/parameters/tx_bytes'
        - $ref: '#/components/parameters/rx_bytes'
        - $ref: '#/components/parameters/tx_errors'
        - $ref: '#/components/parameters/rx_errors'
        - $ref: '#/components/parameters/tx_dropped'
        - $ref: '#/components/parameters/rx_dropped'
      responses:
        '200':
          description: "Return a list of agent's network interfaces results"
          content:
            application/json:
              schema:
                allOf:
                - $ref: '#/components/schemas/ApiResponse'
                - type: object
                  properties:
                    data:
                      allOf:
                        - $ref: '#/components/schemas/ListMetadata'
                        - type: object
                          properties:
                            items:
                              type: array
                              items:
                                $ref: '#/components/schemas/SyscollectorInterface'
              example:
                data:
                  totalItems: 2
                  items:
                  - rx:
                      bytes: 151695946
                      dropped: 0
                      errors: 0
                      packets: 111792
                    scan:
                      id: 1478544824
                      time: "2019-03-08T08:30:53Z"
                    tx:
                      bytes: 2408059
                      dropped: 0
                      errors: 0
                      packets: 35104
                    name: "enp0s3"
                    state: "up"
                    type: "ethernet"
                    mtu: 1500
                    mac: "02:f9:71:d7:9d:11"
                  - rx:
                      bytes: 0
                      dropped: 0
                      errors: 0
                      packets: 0
                    scan:
                      id: 1478544824
                      time: "2019-03-08T08:30:53Z"
                    tx:
                      bytes: 5312
                      dropped: 0
                      errors: 0
                      packets: 24
                    name: "enp0s8"
                    state: "up"
                    type: "ethernet"
                    mtu: 1500
                    mac: "08:00:27:78:05:d4"
        default:
          $ref: '#/components/responses/ResponseError'

  /syscollector/{agent_id}/netproto:
    get:
      tags:
        - syscollector
      summary: 'Get network protocol info of an agent'
      description: "Returns the agent's routing configuration for each network interface."
      operationId: api.controllers.syscollector_controller.get_network_protocol_info
      parameters:
        - $ref: '#/components/parameters/pretty'
        - $ref: '#/components/parameters/wait_for_complete'
        - $ref: '#/components/parameters/agent_id'
        - $ref: '#/components/parameters/offset'
        - $ref: '#/components/parameters/limit'
        - $ref: '#/components/parameters/sort'
        - $ref: '#/components/parameters/search'
        - $ref: '#/components/parameters/select'
        - $ref: '#/components/parameters/iface'
        - $ref: '#/components/parameters/type_syscollector'
        - $ref: '#/components/parameters/gateway'
        - $ref: '#/components/parameters/dhcp'
      responses:
        '200':
          description: "Return a list of agent's network protocol results"
          content:
            application/json:
              schema:
                allOf:
                - $ref: '#/components/schemas/ApiResponse'
                - type: object
                  properties:
                    data:
                      allOf:
                        - $ref: '#/components/schemas/ListMetadata'
                        - type: object
                          properties:
                            items:
                              type: array
                              items:
                                $ref: '#/components/schemas/SyscollectorProtocol'
              example:
                data:
                  totalItems: 4
                  items:
                  - type: "ipv6"
                    iface: "enp0s3"
                    dhcp: "enabled"
                    scan_id: 1478544824
                  - type: "ipv6"
                    iface: "enp0s8"
                    dhcp: "enabled"
                    scan_id: 1478544824
        default:
          $ref: '#/components/responses/ResponseError'

  /syscollector/{agent_id}/os:
    get:
      tags:
        - syscollector
      summary: 'Get OS info'
      description: "Returns the agent's OS info. This information include os information, architecture information among others of all agents."
      operationId: api.controllers.syscollector_controller.get_os_info
      parameters:
        - $ref: '#/components/parameters/pretty'
        - $ref: '#/components/parameters/wait_for_complete'
        - $ref: '#/components/parameters/agent_id'
        - $ref: '#/components/parameters/select'
      responses:
        '200':
          description: "Return a list of agent's OS results"
          content:
            application/json:
              schema:
                allOf:
                - $ref: '#/components/schemas/ApiResponse'
                - type: object
                  properties:
                    data:
                      $ref: '#/components/schemas/SyscollectorOS'
              example:
                data:
                  os:
                    codename: "Bionic Beaver"
                    major: "18"
                    minor: "04"
                    name: "Ubuntu"
                    platform: "ubuntu"
                    version: "18.04.1 LTS (Bionic Beaver)"
                  scan:
                    id: 242764188
                    time: "2019-03-08T08:30:53Z"
                  architecture: "x86_64"
                  release: "4.15.0-43-generic"
                  version: "#46-Ubuntu SMP Thu Dec 6 14:45:28 UTC 2018"
                  sysname: "Linux"
                  hostname: "master"
        default:
          $ref: '#/components/responses/ResponseError'

  /syscollector/{agent_id}/packages:
    get:
      tags:
        - syscollector
      summary: 'Get packages info'
      description: "Returns the agent's packages info. This information include name, section, size, priority information of all packages among others."
      operationId: api.controllers.syscollector_controller.get_packages_info
      parameters:
        - $ref: '#/components/parameters/pretty'
        - $ref: '#/components/parameters/wait_for_complete'
        - $ref: '#/components/parameters/agent_id'
        - $ref: '#/components/parameters/offset'
        - $ref: '#/components/parameters/limit'
        - $ref: '#/components/parameters/sort'
        - $ref: '#/components/parameters/search'
        - $ref: '#/components/parameters/select'
        - $ref: '#/components/parameters/vendor'
        - $ref: '#/components/parameters/name'
        - $ref: '#/components/parameters/architecture'
        - $ref: '#/components/parameters/file_format'
        - $ref: '#/components/parameters/package_version'
      responses:
        '200':
          description: "Return a list of agent's packages results"
          content:
            application/json:
              schema:
                allOf:
                - $ref: '#/components/schemas/ApiResponse'
                - type: object
                  properties:
                    data:
                      allOf:
                        - $ref: '#/components/schemas/ListMetadata'
                        - type: object
                          properties:
                            items:
                              type: array
                              items:
                                $ref: '#/components/schemas/SyscollectorPackages'
              example:
                data:
                  totalItems: 535
                  items:
                  - scan:
                      id: 520922172
                      time: "2019-03-08T08:30:53Z"
                    vendor: "Ubuntu Developers <ubuntu-devel-discuss@lists.ubuntu.com>"
                    name: "base-files"
                    priority: "required"
                    description: "Debian base system miscellaneous files"
                    architecture: "amd64"
                    format: "deb"
                    size: 386
                    version: "10.1ubuntu2.3"
                    section: "admin"
                    multiarch: "foreign"
                  - scan:
                      id: 520922172
                      time: "2019-03-08T08:30:53Z"
                    vendor: "Colin Watson <cjwatson@debian.org>"
                    name: "base-passwd"
                    priority: "required"
                    description: "Debian base system master password and group files"
                    architecture: "amd64"
                    format: "deb"
                    size: 228
                    version: "3.5.44"
                    section: "admin"
                    multiarch: "foreign"
        default:
          $ref: '#/components/responses/ResponseError'

  /syscollector/{agent_id}/ports:
    get:
      tags:
        - syscollector
      summary: 'Get ports info of an agents'
      description: "Returns the agent's ports info. This information include local IP, Remote IP, protocol information among others."
      operationId: api.controllers.syscollector_controller.get_ports_info
      parameters:
        - $ref: '#/components/parameters/pretty'
        - $ref: '#/components/parameters/wait_for_complete'
        - $ref: '#/components/parameters/agent_id'
        - $ref: '#/components/parameters/offset'
        - $ref: '#/components/parameters/limit'
        - $ref: '#/components/parameters/sort'
        - $ref: '#/components/parameters/search'
        - $ref: '#/components/parameters/select'
        - $ref: '#/components/parameters/pid'
        - $ref: '#/components/parameters/protocol'
        - $ref: '#/components/parameters/local_ip'
        - $ref: '#/components/parameters/local_port'
        - $ref: '#/components/parameters/remote_ip'
        - $ref: '#/components/parameters/tx_queue'
        - $ref: '#/components/parameters/state'
      responses:
        '200':
          description: "Return a list of agent's packages results"
          content:
            application/json:
              schema:
                allOf:
                - $ref: '#/components/schemas/ApiResponse'
                - type: object
                  properties:
                    data:
                      allOf:
                        - $ref: '#/components/schemas/ListMetadata'
                        - type: object
                          properties:
                            items:
                              type: array
                              items:
                                $ref: '#/components/schemas/SyscollectorPorts'
              example:
                data:
                  totalItems: 18
                  items:
                  - local:
                      ip: 172.17.0.100
                      port: 1516
                    remote:
                      ip: 172.17.0.101
                      port: 54550
                    scan:
                      id: 1672337392
                      time: "2019-03-14T10:38:21Z"
                    state: established
                    protocol: tcp
                    rx_queue: 0
                    tx_queue: 0
                    inode: 321208
                  - local:
                      ip: "::"
                      port: 55000
                    remote:
                      ip: "::"
                      port: 0
                    scan:
                      id: 1672337392
                      time: "2019-03-14T10:38:21Z"
                    state: listening
                    protocol: tcp6
                    rx_queue: 0
                    inode: 18153
                    tx_queue: 0
        default:
          $ref: '#/components/responses/ResponseError'

  /syscollector/{agent_id}/processes:
    get:
      tags:
        - syscollector
      summary: 'Get processes info'
      description: "Returns the agent's processes info."
      operationId: api.controllers.syscollector_controller.get_processes_info
      parameters:
        - $ref: '#/components/parameters/pretty'
        - $ref: '#/components/parameters/wait_for_complete'
        - $ref: '#/components/parameters/agent_id'
        - $ref: '#/components/parameters/offset'
        - $ref: '#/components/parameters/limit'
        - $ref: '#/components/parameters/sort'
        - $ref: '#/components/parameters/search'
        - $ref: '#/components/parameters/select'
        - $ref: '#/components/parameters/process_pid'
        - $ref: '#/components/parameters/process_state'
        - $ref: '#/components/parameters/ppid'
        - $ref: '#/components/parameters/egroup'
        - $ref: '#/components/parameters/euser'
        - $ref: '#/components/parameters/fgroup'
        - $ref: '#/components/parameters/process_name'
        - $ref: '#/components/parameters/nlwp'
        - $ref: '#/components/parameters/pgrp'
        - $ref: '#/components/parameters/priority'
        - $ref: '#/components/parameters/rgroup'
        - $ref: '#/components/parameters/ruser'
        - $ref: '#/components/parameters/sgroup'
        - $ref: '#/components/parameters/suser'
      responses:
        '200':
          description: "Return a list of agent's processes results"
          content:
            application/json:
              schema:
                allOf:
                - $ref: '#/components/schemas/ApiResponse'
                - type: object
                  properties:
                    data:
                      allOf:
                        - $ref: '#/components/schemas/ListMetadata'
                        - type: object
                          properties:
                            items:
                              type: array
                              items:
                                $ref: '#/components/schemas/SyscollectorProcess'
              example:
                data:
                  totalItems: 120
                  items:
                  - scan:
                      id: 225991434
                      time: "2019-03-08T08:30:59Z"
                    fgroup: "root"
                    state: "S"
                    priority: 20
                    suser: "root"
                    ppid: 2196
                    vm_size: 13312
                    session: 2195
                    pid: "2204"
                    nlwp: 1
                    name: "bash"
                    euser: "root"
                    sgroup: "root"
                    size: 3328
                    stime: 0
                    nice: 0
                    argvs: "/tmp/vagrant-shell,172.17.0.100,master,node01"
                    share: 595
                    processor: 1
                    ruser: "root"
                    cmd: "bash"
                    egroup: "root"
                    rgroup: "root"
                    pgrp: 2195
                    resident: 659
                    utime: 0
                    tgid: 2204
                    start_time: 8
                    tty: 0
                  - scan:
                      id: 225991434
                      time: "2019-03-08T08:30:59Z"
                    fgroup: "root"
                    state: "I"
                    priority: 0
                    suser: "root"
                    ppid: 2
                    vm_size: 0
                    session: 0
                    pid: "121"
                    nlwp: 1
                    name: "charger_manager"
                    euser: "root"
                    sgroup: "root"
                    size: 0
                    stime: 0
                    nice: -20
                    share: 0
                    processor: 1
                    ruser: "root"
                    egroup: "root"
                    rgroup: "root"
                    pgrp: 0
                    resident: 0
                    utime: 0
                    tgid: 121
                    start_time: 1009
                    tty: 0
        default:
          $ref: '#/components/responses/ResponseError'

  /security/user/authenticate:
    get:
      tags:
      - login
      summary: 'User/password authentication to get an access token'
      description: 'This method should be called to get an API token. This token will expire at some time.'
      operationId: api.controllers.login_controller.login_user
      security:
        - basicAuth: []
      responses:
        '200':
          description: 'Login successful'
          content:
            application/json:
              schema:
                type: object
                properties:
                  token:
                    type: string
        '401':
          description: 'Access unauthorized'
        default:
          $ref: '#/components/responses/ResponseError'

  /security/users:
    post:
      tags:
        - user_manage
      summary: 'Create new user'
      description: 'This method should be called to get an API token. This token will expire at some time.'
      operationId: api.controllers.login_controller.create_user
      requestBody:
        content:
          application/json:
            schema:
              type: object
              properties:
                username:
                  type: string
                  minLength: 4
                  maxLength: 20
                  format: names
                password:
                  type: string
                  maxLength: 64
                  minLength: 2
                  format: wazuh_key

      responses:
        '200':
          description: 'User created successful'
          content:
            application/json:
              schema:
                allOf:
                  - $ref: '#/components/schemas/ApiResponse'

                example:
                  message: 'User created correctly'
    get:
      tags:
        - user_manage
      summary: 'Get users'
      description: 'This method should be called to get an API token. This token will expire at some time.'
      operationId: api.controllers.login_controller.get_users

      responses:
        '200':
          description: 'Information about users'
          content:
            application/json:
              schema:
                allOf:
                  - $ref: '#/components/schemas/ApiResponse'

                example:
                  data:
                    message: 'User created correctly'
        '401':
          description: 'Access unauthorized'
        default:
          $ref: '#/components/responses/ResponseError'

  /security/users/{username}:
    get:
      tags:
        - user_manage
      summary: 'Get user information'
      description: 'This method should be called to get an API token. This token will expire at some time.'
      operationId: api.controllers.login_controller.get_user
      parameters:
        - $ref: '#/components/parameters/username'

      responses:
        '200':
          description: 'Information about user'
          content:
            application/json:
              schema:
                allOf:
                  - $ref: '#/components/schemas/ApiResponse'

                example:
                  data:
                    message: 'User created correctly'
        '401':
          description: 'Access unauthorized'
        default:
          $ref: '#/components/responses/ResponseError'

    put:
      tags:
        - user_manage
      summary: 'Modify an user'
      description: 'This method should be called to get an API token. This token will expire at some time.'
      operationId: api.controllers.login_controller.update_user
      parameters:
        - $ref: '#/components/parameters/username'
      requestBody:
        content:
          application/json:
            schema:
              type: object
              properties:
                password:
                  type: string
                  maxLength: 64
                  minLength: 2
                  format: wazuh_key

      responses:
        '200':
          description: 'User updated successful'
          content:
            application/json:
              schema:
                allOf:
                  - $ref: '#/components/schemas/ApiResponse'

                example:
                  data:
                    message: 'User updated correctly'

    delete:
      tags:
        - user_manage
      summary: 'Delete an user'
      description: 'This method should be called to get an API token. This token will expire at some time.'
      operationId: api.controllers.login_controller.delete_user
      parameters:
        - $ref: '#/components/parameters/username'

      responses:
        '200':
          description: 'User deleted successful'
          content:
            application/json:
              schema:
                allOf:
                  - $ref: '#/components/schemas/ApiResponse'

                example:
                  data:
                    message: 'User deleted correctly'

externalDocs:
  description: Find more about Wazuh API usage
  url: 'https://documentation.wazuh.com/current/user-manual/api/index.html'<|MERGE_RESOLUTION|>--- conflicted
+++ resolved
@@ -3136,7 +3136,6 @@
       description: Filters by version name.
       schema:
         type: string
-<<<<<<< HEAD
         format: alphanumeric
     username:
       in: path
@@ -3153,8 +3152,6 @@
       schema:
         type: string
         format: alphanumeric
-=======
->>>>>>> 488c7659
 
 tags:
   - name: active-response
