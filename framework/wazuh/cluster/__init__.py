--- conflicted
+++ resolved
@@ -3,13 +3,8 @@
 # Created by Wazuh, Inc. <info@wazuh.com>.
 # This program is a free software; you can redistribute it and/or modify it under the terms of GPLv2
 
-<<<<<<< HEAD
 __version__ = '3.3.0'
-__revision__ = '0900'
-=======
-__version__ = '3.2.4'
-__revision__ = '0901'
->>>>>>> 89892424
+__revision__ = '3317'
 __author__ = "Wazuh Inc"
 __ossec_name__ = "Wazuh"
 __licence__ = "\
