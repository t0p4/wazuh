--- conflicted
+++ resolved
@@ -11,114 +11,9 @@
 
 from wazuh.exception import WazuhException
 from wazuh import common
-<<<<<<< HEAD
-
-
-
-def compare_files(good_files, check_files):
-
-    missing_files = set(good_files.keys()) - set(check_files.keys())
-    extra_files = set(check_files.keys()) - set(good_files.keys())
-
-    shared_files = {name: {'cluster_item_key': data['cluster_item_key']} for name, data in good_files.iteritems() if name in check_files and data['md5'] != check_files[name]['md5']}
-
-    if not missing_files:
-        missing_files = {}
-    else:
-        missing_files = {missing_file: {'cluster_item_key': good_files[missing_file]['cluster_item_key']} for missing_file in missing_files }
-
-    if not extra_files:
-        extra_files = {}
-    else:
-        extra_files = {extra_file: {'cluster_item_key': check_files[extra_file]['cluster_item_key']} for extra_file in extra_files }
-
-    return {'missing': missing_files, 'extra': extra_files, 'shared': shared_files}
-
-
-def update_client_files_in_master(json_file, files_to_update):
-    cluster_items = get_cluster_items()
-
-    try:
-
-        for file_name, data in json_file.iteritems():
-            # Full path
-            file_path = common.ossec_path + file_name
-
-            # Cluster items information: write mode and umask
-            cluster_item_key = data['cluster_item_key']
-            w_mode = cluster_items[cluster_item_key]['write_mode']
-            umask = int(cluster_items[cluster_item_key]['umask'], base=0)
-
-            # File content and time
-            file_data = files_to_update[file_name]['data']
-            file_time = files_to_update[file_name]['time']
-
-            _update_file(fullpath=file_path, new_content=file_data, umask_int=umask, mtime=file_time, w_mode=w_mode, whoami='master')
-
-    except Exception as e:
-        print(str(e))
-        raise e
-
-def force_clients_to_start_sync(node_list=None):
-    nodes_response = {}
-
-    config_cluster = read_config()
-    if not config_cluster:
-        raise WazuhException(3000, "No config found")
-
-    # Get nodes
-    all_nodes = get_nodes()['items']
-
-    for node in all_nodes:
-        if node['type'] == 'master':
-            continue
-
-        if node_list and node['node'] not in node_list:
-            continue
-
-        if node['status'] == 'connected':
-
-            error, response = send_request( host=node['url'],
-                                    port=config_cluster["port"],
-                                    key=config_cluster['key'],
-                                    connection_timeout=100, #int(config_cluster['connection_timeout']),
-                                    socket_timeout=100, #int(config_cluster['socket_timeout']),
-                                    data="force_sync {0}".format('-'*(common.cluster_protocol_plain_size - len("force_sync ")))
-            )
-
-            nodes_response[node['node']] = response['data']
-        else:
-            nodes_response[node['node']] = 'Disconnected: {0}'.format(node['url'])
-
-    return nodes_response
-
-from wazuh.agent import Agent
-
-def get_agents_status(filter_connected=False):
-    """
-    Return a nested list where each element has the following structure
-    [agent_id, agent_name, agent_status, manager_hostname]
-    """
-    agent_list = []
-    for agent in Agent.get_agents_overview(select={'fields':['id','ip','name','status','node_name']}, limit=None)['items']:
-        if int(agent['id']) == 0:
-            continue
-        if filter_connected and agent['status'] != "Connected":
-            continue
-        try:
-            agent_list.append([agent['id'], agent['ip'], agent['name'], agent['status'], agent['node_name']])
-        except KeyError:
-            agent_list.append([agent['id'], agent['ip'], agent['name'], agent['status'], "Unknown"])
-
-    return agent_list
-
-from wazuh.cluster.communication import Server, ServerHandler, Handler
-
-=======
 from wazuh.cluster.cluster import get_cluster_items, _update_file, decompress_files, get_files_status, compress_files, compare_files, get_agents_status
 from wazuh.cluster.communication import ProcessFiles, Server, ServerHandler, Handler, InternalSocketHandler
 import ast
->>>>>>> 3918be49
 
 class MasterManagerHandler(ServerHandler):
 
