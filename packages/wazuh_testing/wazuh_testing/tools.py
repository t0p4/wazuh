# Copyright (C) 2015-2019, Wazuh Inc.
# Created by Wazuh, Inc. <info@wazuh.com>.
# This program is free software; you can redistribute it and/or modify it under the terms of GPLv2

<<<<<<< HEAD
=======
import os
>>>>>>> 158040ba
import random
import string
import sys
import threading
import time
<<<<<<< HEAD
from _datetime import datetime
=======
import xml.etree.ElementTree as ET
from datetime import datetime
from pytest import skip
from subprocess import DEVNULL, check_call, check_output
from typing import Any, List, Set
from copy import deepcopy

import yaml

WAZUH_PATH = os.path.join('/', 'var', 'ossec')
WAZUH_CONF = os.path.join(WAZUH_PATH, 'etc', 'ossec.conf')
WAZUH_SOURCES = os.path.join('/', 'wazuh')
GEN_OSSEC = os.path.join(WAZUH_SOURCES, 'gen_ossec.sh')


# customize _serialize_xml to avoid lexicographical order in XML attributes

def _serialize_xml(write, elem, qnames, namespaces,
                   short_empty_elements, **kwargs):
    tag = elem.tag
    text = elem.text
    if tag is ET.Comment:
        write("<!--%s-->" % text)
    elif tag is ET.ProcessingInstruction:
        write("<?%s?>" % text)
    else:
        tag = qnames[tag]
        if tag is None:
            if text:
                write(ET._escape_cdata(text))
            for e in elem:
                _serialize_xml(write, e, qnames, None,
                               short_empty_elements=short_empty_elements)
        else:
            write("<" + tag)
            items = list(elem.items())
            if items or namespaces:
                if namespaces:
                    for v, k in sorted(namespaces.items(),
                                       key=lambda x: x[1]):  # sort on prefix
                        if k:
                            k = ":" + k
                        write(" xmlns%s=\"%s\"" % (
                            k,
                            ET._escape_attrib(v)
                            ))
                for k, v in items:  # avoid lexicographical order for XML attributes
                    if isinstance(k, ET.QName):
                        k = k.text
                    if isinstance(v, ET.QName):
                        v = qnames[v.text]
                    else:
                        v = ET._escape_attrib(v)
                    write(" %s=\"%s\"" % (qnames[k], v))
            if text or len(elem) or not short_empty_elements:
                write(">")
                if text:
                    write(ET._escape_cdata(text))
                for e in elem:
                    _serialize_xml(write, e, qnames, None,
                                   short_empty_elements=short_empty_elements)
                write("</" + tag + ">")
            else:
                write(" />")
    if elem.tail:
        write(ET._escape_cdata(elem.tail))


ET._serialize_xml = _serialize_xml  # override _serialize_xml to avoid lexicographical order in XML attributes
>>>>>>> 158040ba


class TimeMachine:
    """ Context manager that goes forward/back in time and comes back to real time once it finishes its instance
    """

    def __init__(self, timedelta):
        """ Saves time frame given by user

        :param timedelta: time frame
        :type timedelta: timedelta
        """
        self.time_delta = timedelta

    def __enter__(self):
        """ Calls travel_to_future function with saved timedelta as argument
        """
        self.travel_to_future(self.time_delta)

    def __exit__(self, exc_type, exc_value, exc_traceback):
        """ Calls travel_to_future again before exiting with a negative timedelta
        """
        self.travel_to_future(self.time_delta * -1)

    @staticmethod
    def _linux_set_time(time_):
        """ Changes date and time in a Linux system

        :param time_: new date and time to set
        :type time_: time
        """
        import subprocess
        import shlex
        subprocess.call(shlex.split("timedatectl set-ntp false"))
<<<<<<< HEAD
        subprocess.call(shlex.split("date -s '%s'" % time_))
        subprocess.call(shlex.split("hwclock -w"))
=======
        subprocess.call(shlex.split("sudo date -s '%s'" % time_))
        subprocess.call(shlex.split("sudo hwclock -w"))
>>>>>>> 158040ba

    @staticmethod
    def _win_set_time(time_):
        """ Changes date and time in a Windows system

        :param time_: new date and time to set
        :type time_: time
        """
        import os
        date_ = str(time_.date())
        time_ = str(time_.time()).split('.')
        time_ = time_[0]
        os.system('date ' + date_)
        os.system('time ' + time_)

    @staticmethod
    def travel_to_future(time_delta):
        """ Checks which system are we running this code in and calls its proper function

        :param time_delta: time frame we want to skip. It can have a negative value
        :type time_delta: timedelta
        """
        future = datetime.now() + time_delta
        if sys.platform == 'linux2' or sys.platform == 'linux':
            TimeMachine._linux_set_time(future.isoformat())
        elif sys.platform == 'win32':
            TimeMachine._win_set_time(future)


def set_wazuh_conf(wazuh_conf: ET.ElementTree):
    """Set up Wazuh configuration. Wazuh will be restarted for applying it."""
    write_wazuh_conf(wazuh_conf)
    print("Restarting Wazuh...")
    command = os.path.join(WAZUH_PATH, 'bin/ossec-control')
    arguments = ['restart']
    check_call([command] + arguments, stdout=DEVNULL, stderr=DEVNULL)


def truncate_file(file_path):
    with open(file_path, 'w'):
        pass


def wait_for_condition(condition_checker, args=None, kwargs=None, timeout=-1):
    args = [] if args is None else args
    kwargs = {} if kwargs is None else kwargs
    time_step = 0.5
    max_iterations = timeout / time_step
    begin = time.time()
    iterations = 0
    while not condition_checker(*args, **kwargs):
        if timeout != -1 and iterations > max_iterations:
            raise TimeoutError()
        iterations += 1
        time.sleep(time_step)


def generate_wazuh_conf(args: List = None) -> ET.ElementTree:
    """Generate a configuration file for Wazuh.

    :param args: Arguments for generating ossec.conf (install_type, distribution, version)
    :return: ElementTree with a new Wazuh configuration generated from 'gen_ossec.sh'
    """
    gen_ossec_args = args if args else ['conf', 'manager', 'rhel', '7']
    wazuh_config = check_output([GEN_OSSEC] + gen_ossec_args).decode(encoding='utf-8', errors='ignore')

    return ET.ElementTree(ET.fromstring(wazuh_config))


def get_wazuh_conf() -> ET.ElementTree:
    """Get current 'ossec.conf' file.

    :return: ElemenTree with current Wazuh configuration
    """
    return ET.parse(WAZUH_CONF)


def write_wazuh_conf(wazuh_conf: ET.ElementTree):
    """Write a new configuration in 'ossec.conf' file."""
    return wazuh_conf.write(WAZUH_CONF, encoding='utf-8')


def set_section_wazuh_conf(section: str = 'syscheck',
                           new_elements: List = None) -> ET.ElementTree:
    """Set a configuration in a section of Wazuh. It replaces the content if it exists.

    :param section: Section of Wazuh configuration to replace
    :param new_elements: List with dictionaries for settings elements in the section
    :return: ElementTree with the custom Wazuh configuration
    """
    wazuh_conf = get_wazuh_conf()
    section_conf = wazuh_conf.find('/'.join([section]))
    # create section if it does not exist, clean otherwise
    if not section_conf:
        section_conf = ET.SubElement(wazuh_conf.getroot(), section)
    else:
        section_conf.clear()
    # insert elements
    if new_elements:
        for elem in new_elements:
            for tag_name, properties in elem.items():
                tag = ET.SubElement(section_conf, tag_name)
                tag.text = properties.get('value')
                attributes = properties.get('attributes')
                if attributes:
                    for attribute in attributes:
                        if attribute is not None and isinstance(attribute, dict):
                            for attr_name, attr_value in attribute.items():
                                tag.attrib[attr_name] = attr_value

    return wazuh_conf


def _callback_default(line):
    print(line)
    return None


class Timer(threading.Thread):

    def __init__(self, timeout=10, function=None, time_step=0.5):
        threading.Thread.__init__(self)
        self.timeout = timeout
        self.function = function
        self.time_step = time_step
        self._cancel = threading.Event()

    def run(self):
        max_iterations = int(self.timeout / self.time_step)
        for i in range(max_iterations):
            time.sleep(self.time_step)
            if self.is_canceled():
                return
        self.function()
        return

    def cancel(self):
        self._cancel.set()

    def is_canceled(self):
        return self._cancel.is_set()


class FileMonitor:

    def __init__(self, file_path, time_step=0.5):
        self.file_path = file_path
        self._position = 0
        self.time_step = time_step
        self._continue = False
        self._abort = False
        self._result = None
        self.timer = None

    def _monitor(self, callback=_callback_default, accum_results=1):
        """Wait for new lines to be appended to the file.

        A callback function will be called every time a new line is detected. This function must receive two
        positional parameters: a references to the FileMonitor object and the line detected.
        """
        self._result = [] if accum_results > 1 else None
        with open(self.file_path) as f:
            f.seek(self._position)
            while self._continue:
                if self._abort:
                    self.stop()
                    raise TimeoutError()
                self._position = f.tell()
                line = f.readline()
                if not line:
                    f.seek(self._position)
                    time.sleep(self.time_step)
                else:
                    result = callback(line)
                    if result:
                        if accum_results > 1:
                            self._result.append(result)
                            if accum_results == len(self._result):
                                self.stop()
                        else:
                            self._result = result
                            if self._result:
                                self.stop()

            self._position = f.tell()

    def start(self, timeout=-1, callback=_callback_default, accum_results=1):
        """Start the file monitoring until the stop method is called"""
        if not self._continue:
            self._continue = True
            self._abort = False
            if timeout > 0:
                self.timer = Timer(timeout, self.abort)
                self.timer.start()
            self._monitor(callback=callback, accum_results=accum_results)

        return self

    def stop(self):
        """Stop the file monitoring. It can be restart calling the start method"""
        self._continue = False
        if self.timer:
            self.timer.cancel()
            self.timer.join()
        return self

    def abort(self):
        """Abort because of timeout"""
        self._abort = True
        return self

    def result(self):
        return self._result


def random_unicode_char():
    """ Generates a random unicode char from 0x0000 to 0xD7FF

    :return: Random unicode char
    :rtype: String
    """
    return chr(random.randrange(0xD7FF))


def random_string_unicode(length, encode=None):
    """ Generates a random unicode string with variable size and optionally encoded

    :param length: String length
    :type length: Integer
    :param encode: Encoding type. Its value is None by default
    :type encode: String
    :return: Random unicode string
    :rtype: It can be a string or a binary
    """
    st = str(''.join(format(random_unicode_char()) for i in range(length)))
    st = u"".join(st)

    if encode is not None:
        st = st.encode(encode)

    return st


def random_string(length, encode=None):
    """ Generates a random alphanumeric string with variable size and optionally encoded

        :param length: String length
        :type length: Integer
        :param encode: Encoding type. Its value is None by default
        :type encode: String
        :return: Random string
        :rtype: It can be a string or a binary
        """
    letters = string.ascii_letters + string.digits
    st = str(''.join(random.choice(letters) for i in range(length)))

    if encode is not None:
        st = st.encode(encode)

<<<<<<< HEAD
    return st
=======
    return st


def expand_placeholders(mutable_obj, placeholders=None):
    """Search for placeholders and replace them by a value inside mutable_obj

    :param mutable_obj: target object where the replacement are performed
    :param placeholders: dict where each key is a placeholder and the value is the replacement
    :return: reference to mutable_obj
    """
    placeholders = {} if placeholders is None else placeholders
    if isinstance(mutable_obj, list):
        for criterion, placeholder in placeholders.items():
            for index, value in enumerate(mutable_obj):
                if value == criterion:
                    mutable_obj[index] = placeholder
                elif isinstance(value, (dict, list)):
                    expand_placeholders(mutable_obj[index], placeholders=placeholders)
    elif isinstance(mutable_obj, dict):
        for criterion, placeholder in placeholders.items():
            for key, value in mutable_obj.items():
                if criterion == key:
                    mutable_obj[key] = placeholder
                elif isinstance(value, (dict, list)):
                    expand_placeholders(mutable_obj[key], placeholders=placeholders)

    return mutable_obj


def add_metadata(dikt, metadata=None):
    """Create a new key 'metadata' in dikt if not already exists and updates it with metadata content

    :param dikt: target dict to update metadata in
    :param metadata: dict including the new properties to be saved in the metadata key
    :return: None
    """
    if metadata is not None:
        new_metadata = dikt['metadata'] if 'metadata' in dikt else {}
        new_metadata.update(metadata)
        dikt['metadata'] = new_metadata


def process_configuration(config, placeholders=None, metadata=None):
    """Get a new configuration replacing placeholders and adding metadata.
    Both placeholders and metadata should have equal length

    :param config: dict config to be enriched
    :param placeholders: list of dicts with the replacements
    :param metadata: list of dicts with the metadata keys to include in config
    :return: dict with config enriched
    """
    new_config = expand_placeholders(deepcopy(config), placeholders=placeholders)
    add_metadata(new_config, metadata=metadata)

    return new_config


def load_wazuh_configurations(yaml_file_path: str, test_name: str, params: list = None, metadata: list = None) -> Any:
    """Load different configurations of Wazuh from a YAML file.

    :param yaml_file_path: Full path of the YAML file to be loaded
    :param test_name: Name of the file which contains the test that will be executed
    :param params: List of dicts where each dict represents a replacement MATCH -> REPLACEMENT
    :param metadata: List of dicts. Custom metadata to be inserted in the configuration
    :return: Python object with the YAML file content
    """
    params = [{}] if params is None else params
    metadata = [{}] if metadata is None else metadata
    if len(params) != len(metadata):
        raise ValueError(f"params and metadata should have the same length {len(params)} != {len(metadata)}")

    with open(yaml_file_path) as stream:
        configurations = yaml.safe_load(stream)

    return [process_configuration(configuration, placeholders=replacement, metadata=meta)
            for replacement, meta in zip(params, metadata)
            for configuration in configurations if test_name in configuration.get('apply_to_modules')]


def check_apply_test(apply_to_tags: Set, tags: List):
    """Skip test if intersection between the two parameters is empty.

    :param apply_to_tags: Tags which the tests will run
    :param tags: List with the tags which identifies a configuration
    """
    if not (apply_to_tags.intersection(tags) or
       'all' in apply_to_tags):
        skip("Does not apply to this config file")
>>>>>>> 158040ba
<|MERGE_RESOLUTION|>--- conflicted
+++ resolved
@@ -2,26 +2,20 @@
 # Created by Wazuh, Inc. <info@wazuh.com>.
 # This program is free software; you can redistribute it and/or modify it under the terms of GPLv2
 
-<<<<<<< HEAD
-=======
 import os
->>>>>>> 158040ba
 import random
 import string
 import sys
 import threading
 import time
-<<<<<<< HEAD
-from _datetime import datetime
-=======
 import xml.etree.ElementTree as ET
+import yaml
+
 from datetime import datetime
 from pytest import skip
 from subprocess import DEVNULL, check_call, check_output
 from typing import Any, List, Set
 from copy import deepcopy
-
-import yaml
 
 WAZUH_PATH = os.path.join('/', 'var', 'ossec')
 WAZUH_CONF = os.path.join(WAZUH_PATH, 'etc', 'ossec.conf')
@@ -83,7 +77,6 @@
 
 
 ET._serialize_xml = _serialize_xml  # override _serialize_xml to avoid lexicographical order in XML attributes
->>>>>>> 158040ba
 
 
 class TimeMachine:
@@ -118,13 +111,8 @@
         import subprocess
         import shlex
         subprocess.call(shlex.split("timedatectl set-ntp false"))
-<<<<<<< HEAD
-        subprocess.call(shlex.split("date -s '%s'" % time_))
-        subprocess.call(shlex.split("hwclock -w"))
-=======
         subprocess.call(shlex.split("sudo date -s '%s'" % time_))
         subprocess.call(shlex.split("sudo hwclock -w"))
->>>>>>> 158040ba
 
     @staticmethod
     def _win_set_time(time_):
@@ -384,9 +372,6 @@
     if encode is not None:
         st = st.encode(encode)
 
-<<<<<<< HEAD
-    return st
-=======
     return st
 
 
@@ -474,5 +459,4 @@
     """
     if not (apply_to_tags.intersection(tags) or
        'all' in apply_to_tags):
-        skip("Does not apply to this config file")
->>>>>>> 158040ba
+        skip("Does not apply to this config file")