--- conflicted
+++ resolved
@@ -49,17 +49,10 @@
     char *user_id;
     char *user_name;
     char *process_name;
-<<<<<<< HEAD
-    char *type;
-    char *path;
-    unsigned int process_id;
-#ifdef WIN32
-=======
     char *path;
 #ifndef WIN32
     unsigned int process_id;
 #else
->>>>>>> fe655be6
     unsigned __int64 process_id;
     unsigned __int64 handle_id;
     char *type;
