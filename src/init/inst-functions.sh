--- conflicted
+++ resolved
@@ -1027,11 +1027,7 @@
     fi
 
     ### Install Python
-<<<<<<< HEAD
-    ${MAKEBIN} wpython PREFIX=${PREFIX}
-
-    # install framework
-    ${MAKEBIN} --quiet -C ../framework install PREFIX=${PREFIX} USE_FRAMEWORK_LIB=${LIB_FLAG}
+    ${MAKEBIN} wpython PREFIX=${PREFIX} TARGET=${INSTYPE}
 
     # backup configuration and certificates from old API
     backup_old_api
@@ -1098,11 +1094,8 @@
             ${INSTALL} -d -m 0770 -o root -g ${OSSEC_GROUP} ${API_PATH}/configuration/ssl
         fi
         cp -rLfp ${API_PATH_BACKUP}/configuration/ssl/* ${API_PATH}/configuration/ssl
-        rm -rf $API_PATH_BACKUP
-    fi
-=======
-    ${MAKEBIN} wpython PREFIX=${PREFIX} TARGET=${INSTYPE}
->>>>>>> 40e0474d
+        rm -rf ${API_PATH_BACKUP}
+    fi
 }
 
 InstallAgent()
