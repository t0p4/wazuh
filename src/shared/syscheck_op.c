/*
 * Shared functions for Syscheck events decoding
 * Copyright (C) 2015-2019, Wazuh Inc.
 *
 * This program is free software; you can redistribute it
 * and/or modify it under the terms of the GNU General Public
 * License (version 2) as published by the FSF - Free Software
 * Foundation.
 */

#include "syscheck_op.h"

#ifndef CLIENT
static char *unescape_syscheck_field(char *sum);
#endif


int delete_target_file(const char *path) {
    char full_path[PATH_MAX] = "\0";
    snprintf(full_path, PATH_MAX, "%s%clocal", DIFF_DIR_PATH, PATH_SEP);

#ifdef WIN32
    char *windows_path = strchr(path, ':');
    strncat(full_path, (windows_path + 1), PATH_MAX - strlen(full_path) - 1);
#else
    strncat(full_path, path, PATH_MAX - strlen(full_path) - 1);
#endif
    if(rmdir_ex(full_path) == 0){
        minfo("Deleting last-entry of file '%s'", full_path);
        return(remove_empty_folders(full_path));
    }
    return 1;
}

char *escape_syscheck_field(char *field) {
    char *esc_it;

    field = wstr_replace(field, "!", "\\!");
    esc_it = wstr_replace(field, ":", "\\:");
    free(field);
    field = wstr_replace(esc_it, " ", "\\ ");
    free(esc_it);

    return field;
}

void normalize_path(char * path) {
    char *ptname = path;

    if(ptname[1] == ':' && ((ptname[0] >= 'A' && ptname[0] <= 'Z') || (ptname[0] >= 'a' && ptname[0] <= 'z'))) {
        /* Change forward slashes to backslashes on entry */
        ptname = strchr(ptname, '/');
        while (ptname) {
            *ptname = '\\';
            ptname++;

            ptname = strchr(ptname, '/');
        }
    }
}

int remove_empty_folders(const char *path) {
    const char LOCALDIR[] = { PATH_SEP, 'l', 'o', 'c', 'a', 'l', '\0' };
    char DIFF_PATH[MAXPATHLEN] = DIFF_DIR_PATH;
    strcat(DIFF_PATH, LOCALDIR);
    const char *c;
    char parent[PATH_MAX] = "\0";
    char ** subdir;
    int retval = 0;

    // Get parent
    c = strrchr(path, PATH_SEP);
    if (c) {
        memcpy(parent, path, c - path);
        parent[c - path] = '\0';
        // Don't delete above /local
        if (strcmp(DIFF_PATH, parent) != 0) {
            subdir = wreaddir(parent);
            if (!(subdir && *subdir)) {
                // Remove empty folder
                mdebug1("Removing empty directory '%s'.", parent);
                if (rmdir_ex(parent) != 0) {
                    mwarn("Empty directory '%s' couldn't be deleted. ('%s')",
                        parent, strerror(errno));
                    retval = 1;
                } else {
                    // Get parent and remove it if it's empty
                    retval = remove_empty_folders(parent);
                }
            }

            free_strarray(subdir);
        }
    }

    return retval;
}

#ifndef WIN32
#ifndef CLIENT
/* Parse c_sum string. Returns 0 if success, 1 when c_sum denotes a deleted file
   or -1 on failure. */
int sk_decode_sum(sk_sum_t *sum, char *c_sum, char *w_sum) {
    char *c_perm;
    char *c_mtime;
    char *c_inode;
    char *attrs;
    int retval = 0;
    char * uname;

    if (c_sum[0] == '-' && c_sum[1] == '1') {
        retval = 1;
    } else {
        sum->size = c_sum;

        if (!(c_perm = strchr(c_sum, ':')))
            return -1;

        *(c_perm++) = '\0';

        if (!(sum->uid = strchr(c_perm, ':')))
            return -1;

        *(sum->uid++) = '\0';

        if (*c_perm == '|') {
            // Windows permissions
            sum->win_perm = unescape_syscheck_field(c_perm);
        } else {
            sum->perm = atoi(c_perm);
        }

        if (!(sum->gid = strchr(sum->uid, ':')))
            return -1;

        *(sum->gid++) = '\0';

        if (!(sum->md5 = strchr(sum->gid, ':')))
            return -1;

        *(sum->md5++) = '\0';

        if (!(sum->sha1 = strchr(sum->md5, ':')))
            return -1;

        *(sum->sha1++) = '\0';

        // New fields: user name, group name, modification time and inode

        if ((uname = strchr(sum->sha1, ':'))) {
            *(uname++) = '\0';

            if (!(sum->gname = strchr(uname, ':')))
                return -1;

            *(sum->gname++) = '\0';

            sum->uname = os_strip_char(uname, '\\');

            if (!(c_mtime = strchr(sum->gname, ':')))
                return -1;

            *(c_mtime++) = '\0';

            if (!(c_inode = strchr(c_mtime, ':')))
                return -1;

            *(c_inode++) = '\0';

            sum->sha256 = NULL;

            if ((sum->sha256 = strchr(c_inode, ':'))) {
                *(sum->sha256++) = '\0';

                if (sum->sha256) {
                    if (attrs = strchr(sum->sha256, ':'), attrs) {
                        *(attrs++) = '\0';
                        sum->attrs = strtoul(attrs, NULL, 10);
                    }
                }

                sum->mtime = atol(c_mtime);
                sum->inode = atol(c_inode);
            }
        }
    }

    // Get extra data
    if (w_sum) {
        sum->wdata.user_id = w_sum;

        if ((sum->wdata.user_name = wstr_chr(w_sum, ':'))) {
            *(sum->wdata.user_name++) = '\0';
        } else {
            return -1;
        }

        if ((sum->wdata.group_id = wstr_chr(sum->wdata.user_name, ':'))) {
            *(sum->wdata.group_id++) = '\0';
        } else {
            return -1;
        }

        if ((sum->wdata.group_name = wstr_chr(sum->wdata.group_id, ':'))) {
            *(sum->wdata.group_name++) = '\0';
        } else {
            return -1;
        }

        if ((sum->wdata.process_name = wstr_chr(sum->wdata.group_name, ':'))) {
            *(sum->wdata.process_name++) = '\0';
        } else {
            return -1;
        }

        if ((sum->wdata.audit_uid = wstr_chr(sum->wdata.process_name, ':'))) {
            *(sum->wdata.audit_uid++) = '\0';
        } else {
            return -1;
        }

        if ((sum->wdata.audit_name = wstr_chr(sum->wdata.audit_uid, ':'))) {
            *(sum->wdata.audit_name++) = '\0';
        } else {
            return -1;
        }

        if ((sum->wdata.effective_uid = wstr_chr(sum->wdata.audit_name, ':'))) {
            *(sum->wdata.effective_uid++) = '\0';
        } else {
            return -1;
        }

        if ((sum->wdata.effective_name = wstr_chr(sum->wdata.effective_uid, ':'))) {
            *(sum->wdata.effective_name++) = '\0';
        } else {
            return -1;
        }

        if ((sum->wdata.ppid = wstr_chr(sum->wdata.effective_name, ':'))) {
            *(sum->wdata.ppid++) = '\0';
        } else {
            return -1;
        }

        if ((sum->wdata.process_id = wstr_chr(sum->wdata.ppid, ':'))) {
            *(sum->wdata.process_id++) = '\0';
        } else {
            return -1;
        }

        /* Look for a defined tag */
        if (sum->tag = wstr_chr(sum->wdata.process_id, ':'), sum->tag) {
            *(sum->tag++) = '\0';
        } else {
            sum->tag = NULL;
        }

        /* Look for a symbolic path */
        if (sum->tag && (sum->symbolic_path = wstr_chr(sum->tag, ':'))) {
            *(sum->symbolic_path++) = '\0';
        }

        /* Look if it is a silent event */
        if (sum->symbolic_path && (c_inode = wstr_chr(sum->symbolic_path, ':'))) {
            *(c_inode++) = '\0';
            if (*c_inode == '+') {
                sum->silent = 1;
            }
        }


        sum->symbolic_path = unescape_syscheck_field(sum->symbolic_path);
        sum->wdata.user_name = unescape_syscheck_field(sum->wdata.user_name);
        sum->wdata.process_name = unescape_syscheck_field(sum->wdata.process_name);
        if (*sum->wdata.ppid == '-') {
            sum->wdata.ppid = NULL;
        }
    }

    return retval;
}

// Only decoded by manager
int sk_decode_extradata(sk_sum_t *sum, char *c_sum) {
    char *changes;
    char *date_alert;
    char *sym_path;

    if (changes = strchr(c_sum, '!'), !changes) {
        return -1;
    }
    *changes++ = '\0';

    if (date_alert = strchr(changes, ':'), !date_alert) {
        return -1;
    }
    *(date_alert++) = '\0';

    if (sym_path = strchr(date_alert, ':'), sym_path) {
        *(sym_path++) = '\0';
        sum->symbolic_path = unescape_syscheck_field(sym_path);
    }

    sum->changes = atoi(changes);
    sum->date_alert = atol(date_alert);

    return 0;
}

char *unescape_syscheck_field(char *sum) {
    char *esc_it;

    if (sum && *sum != '\0') {
        // The parameter string is not released
        sum = wstr_replace(sum, "\\ ", " ");
        esc_it = wstr_replace(sum, "\\!", "!");
        free(sum);
        sum = wstr_replace(esc_it, "\\:", ":");
        os_free(esc_it);
        return sum;
    }
    return NULL;
}

void sk_fill_event(Eventinfo *lf, const char *f_name, const sk_sum_t *sum) {
    os_strdup(f_name, lf->filename);
    os_strdup(f_name, lf->fields[FIM_FILE].value);

    if (sum->size) {
        os_strdup(sum->size, lf->size_after);
        os_strdup(sum->size, lf->fields[FIM_SIZE].value);
    }

    if (sum->perm) {
        os_calloc(7, sizeof(char), lf->fields[FIM_PERM].value);
        snprintf(lf->fields[FIM_PERM].value, 7, "%06o", sum->perm);
        os_strdup(lf->fields[FIM_PERM].value, lf->perm_after);
    } else if (sum->win_perm && *sum->win_perm != '\0') {
        int size;
        os_strdup(sum->win_perm, lf->win_perm_after);
        os_calloc(OS_SIZE_256 + 1, sizeof(char), lf->fields[FIM_PERM].value);
        if (size = decode_win_permissions(lf->fields[FIM_PERM].value, OS_SIZE_256, lf->win_perm_after, 1, NULL), size > 1) {
            os_realloc(lf->fields[FIM_PERM].value, size + 1, lf->fields[FIM_PERM].value);
        }
    }

    if (sum->uid) {
        os_strdup(sum->uid, lf->owner_after);
        os_strdup(sum->uid, lf->fields[FIM_UID].value);
    }

    if (sum->gid) {
        os_strdup(sum->gid, lf->gowner_after);
        os_strdup(sum->gid, lf->fields[FIM_GID].value);
    }

    if (sum->md5) {
        os_strdup(sum->md5, lf->md5_after);
        os_strdup(sum->md5, lf->fields[FIM_MD5].value);
    }

    if (sum->sha1) {
        os_strdup(sum->sha1, lf->sha1_after);
        os_strdup(sum->sha1, lf->fields[FIM_SHA1].value);
    }

    if (sum->uname) {
        os_strdup(sum->uname, lf->uname_after);
        os_strdup(sum->uname, lf->fields[FIM_UNAME].value);
    }

    if (sum->gname) {
        os_strdup(sum->gname, lf->gname_after);
        os_strdup(sum->gname, lf->fields[FIM_GNAME].value);
    }

    if (sum->mtime) {
        lf->mtime_after = sum->mtime;
        os_calloc(20, sizeof(char), lf->fields[FIM_MTIME].value);
        snprintf(lf->fields[FIM_MTIME].value, 20, "%ld", sum->mtime);
    }

    if (sum->inode) {
        lf->inode_after = sum->inode;
        os_calloc(20, sizeof(char), lf->fields[FIM_INODE].value);
        snprintf(lf->fields[FIM_INODE].value, 20, "%ld", sum->inode);
    }

    if(sum->sha256) {
        os_strdup(sum->sha256, lf->sha256_after);
        os_strdup(sum->sha256, lf->fields[FIM_SHA256].value);
    }

    if(sum->attrs) {
        lf->attrs_after = sum->attrs;
        os_calloc(OS_SIZE_256 + 1, sizeof(char), lf->fields[FIM_ATTRS].value);
        decode_win_attributes(lf->fields[FIM_ATTRS].value, lf->attrs_after);
    }

    if(sum->wdata.user_id) {
        os_strdup(sum->wdata.user_id, lf->user_id);
        os_strdup(sum->wdata.user_id, lf->fields[FIM_USER_ID].value);
    }

    if(sum->wdata.user_name) {
        os_strdup(sum->wdata.user_name, lf->user_name);
        os_strdup(sum->wdata.user_name, lf->fields[FIM_USER_NAME].value);
    }

    if(sum->wdata.group_id) {
        os_strdup(sum->wdata.group_id, lf->group_id);
        os_strdup(sum->wdata.group_id, lf->fields[FIM_GROUP_ID].value);
    }

    if(sum->wdata.group_name) {
        os_strdup(sum->wdata.group_name, lf->group_name);
        os_strdup(sum->wdata.group_name, lf->fields[FIM_GROUP_NAME].value);
    }

    if(sum->wdata.process_name) {
        os_strdup(sum->wdata.process_name, lf->process_name);
        os_strdup(sum->wdata.process_name, lf->fields[FIM_PROC_NAME].value);
    }

    if(sum->wdata.audit_uid) {
        os_strdup(sum->wdata.audit_uid, lf->audit_uid);
        os_strdup(sum->wdata.audit_uid, lf->fields[FIM_AUDIT_ID].value);
    }

    if(sum->wdata.audit_name) {
        os_strdup(sum->wdata.audit_name, lf->audit_name);
        os_strdup(sum->wdata.audit_name, lf->fields[FIM_AUDIT_NAME].value);
    }

    if(sum->wdata.effective_uid) {
        os_strdup(sum->wdata.effective_uid, lf->effective_uid);
        os_strdup(sum->wdata.effective_uid, lf->fields[FIM_EFFECTIVE_UID].value);
    }

    if(sum->wdata.effective_name) {
        os_strdup(sum->wdata.effective_name, lf->effective_name);
        os_strdup(sum->wdata.effective_name, lf->fields[FIM_EFFECTIVE_NAME].value);
    }

    if(sum->wdata.ppid) {
        os_strdup(sum->wdata.ppid, lf->ppid);
        os_strdup(sum->wdata.ppid, lf->fields[FIM_PPID].value);
    }

    if(sum->wdata.process_id) {
        os_strdup(sum->wdata.process_id, lf->process_id);
        os_strdup(sum->wdata.process_id, lf->fields[FIM_PROC_ID].value);
    }

    if(sum->tag) {
        os_strdup(sum->tag, lf->sk_tag);
        os_strdup(sum->tag, lf->fields[FIM_TAG].value);
    }

    if(sum->symbolic_path) {
        os_strdup(sum->symbolic_path, lf->sym_path);
        os_strdup(sum->symbolic_path, lf->fields[FIM_SYM_PATH].value);
    }
}

int sk_build_sum(const sk_sum_t * sum, char * output, size_t size) {
    int r;
    char s_perm[16];
    char s_mtime[16];
    char s_inode[16];
    char *username;

    if(sum->perm) {
        snprintf(s_perm, sizeof(s_perm), "%d", sum->perm);
    } else {
        *s_perm = '\0';
    }
    snprintf(s_mtime, sizeof(s_mtime), "%ld", sum->mtime);
    snprintf(s_inode, sizeof(s_inode), "%ld", sum->inode);

    username = wstr_replace((const char*)sum->uname, " ", "\\ ");

    // size:permision:uid:gid:md5:sha1:uname:gname:mtime:inode:sha256:attrs!changes:date_alert
    // ^^^^^^^^^^^^^^^^^^^^^^^^^^^checksum^^^^^^^^^^^^^^^^^^^^^^^^^^^!^^^^extradata^^^^^
    r = snprintf(output, size, "%s:%s:%s:%s:%s:%s:%s:%s:%s:%s:%s:%u!%d:%ld",
            sum->size,
            (!sum->win_perm) ? s_perm : sum->win_perm,
            sum->uid,
            sum->gid,
            sum->md5,
            sum->sha1,
            sum->uname ? username : "",
            sum->gname ? sum->gname : "",
            sum->mtime ? s_mtime : "",
            sum->inode ? s_inode : "",
            sum->sha256 ? sum->sha256 : "",
            sum->attrs ? sum->attrs : 0,
            sum->changes,
            sum->date_alert
    );

    free(username);
    return r < (int)size ? 0 : -1;
}

void sk_sum_clean(sk_sum_t * sum) {
    os_free(sum->symbolic_path);
    os_free(sum->wdata.user_name);
    os_free(sum->wdata.process_name);
    os_free(sum->uname);
    os_free(sum->win_perm);
}

#endif /* #ifndef CLIENT */

char *get_user(__attribute__((unused)) const char *path, int uid, __attribute__((unused)) char **sid) {
    struct passwd pwd;
    struct passwd *result;
    char *buf;
    char *user_name = NULL;
    int bufsize;
    int s;
    int errno;

    bufsize = sysconf(_SC_GETPW_R_SIZE_MAX);
    if (bufsize == -1) {
        bufsize = 16384;
    }

    os_calloc(bufsize, sizeof(char), buf);

    /* TODO: getpwuid_r don't works on Solaris */
    s = getpwuid_r(uid, &pwd, buf, bufsize, &result);
    if (result == NULL) {
        if (s == 0) {
            mwarn("~~~ User with uid `%d` not found\n", uid);
        }
        else {
            errno = s;
            merror("Failed getting user_name (%d):'%s'\n", errno, strerror(errno));
        }
    } else {
        os_strdup(pwd.pw_name, user_name);
    }

    os_free(buf);

    return user_name;
}

const char *get_group(int gid) {
    struct group *group = getgrgid(gid);
    return group ? group->gr_name : "";
}

/* Send a one-way message to Syscheck */
void ag_send_syscheck(char * message) {
    int sock = OS_ConnectUnixDomain(SYS_LOCAL_SOCK, SOCK_STREAM, OS_MAXSTR);

    if (sock == -1) {
        merror("dbsync: cannot connect to syscheck: %s (%d)", strerror(errno), errno);
        return;
    }

    if (OS_SendSecureTCP(sock, strlen(message), message) < 0) {
        merror("Cannot send message to syscheck: %s (%d)", strerror(errno), errno);
    }

    close(sock);
}

#else /* #ifndef WIN32 */

char *escape_perm_sum(char *sum) {
    char *esc_it;

    if (*sum != '\0' ) {
        esc_it = wstr_replace(sum, "!", "\\!");
        sum = wstr_replace(esc_it, ":", "\\:");
        free(esc_it);
        esc_it = wstr_replace(sum, " ", "\\ ");
        free(sum);
        return esc_it;
    }
    return NULL;
}

char *get_user(const char *path, __attribute__((unused)) int uid, char **sid) {
    DWORD dwRtnCode = 0;
    PSID pSidOwner = NULL;
    BOOL bRtnBool = TRUE;
    char AcctName[BUFFER_LEN];
    char DomainName[BUFFER_LEN];
    DWORD dwAcctName = BUFFER_LEN;
    DWORD dwDomainName = BUFFER_LEN;
    SID_NAME_USE eUse = SidTypeUnknown;
    HANDLE hFile;
    PSECURITY_DESCRIPTOR pSD = NULL;
    char *result;

    // Get the handle of the file object.
    hFile = CreateFile(
                       TEXT(path),
                       GENERIC_READ,
                       FILE_SHARE_READ | FILE_SHARE_WRITE,
                       NULL,
                       OPEN_EXISTING,
                       FILE_ATTRIBUTE_NORMAL,
                       NULL);

    // Check GetLastError for CreateFile error code.
    if (hFile == INVALID_HANDLE_VALUE) {
        DWORD dwErrorCode = GetLastError();
        LPSTR messageBuffer = NULL;
        LPSTR end;

        FormatMessage(FORMAT_MESSAGE_ALLOCATE_BUFFER | FORMAT_MESSAGE_FROM_SYSTEM | FORMAT_MESSAGE_IGNORE_INSERTS, NULL, dwErrorCode, 0, (LPTSTR) &messageBuffer, 0, NULL);

        if (end = strchr(messageBuffer, '\r'), end) {
            *end = '\0';
        }

        switch (dwErrorCode) {
        case ERROR_ACCESS_DENIED:     // 5
        case ERROR_SHARING_VIOLATION: // 32
            mdebug1("At get_user(%s): CreateFile(): %s (%lu)", path, messageBuffer, dwErrorCode);
            break;
        default:
            mwarn("At get_user(%s): CreateFile(): %s (%lu)", path, messageBuffer, dwErrorCode);
        }

        LocalFree(messageBuffer);
        *AcctName = '\0';
        goto end;
    }

    // Get the owner SID of the file.
    dwRtnCode = GetSecurityInfo(
                                hFile,
                                SE_FILE_OBJECT,
                                OWNER_SECURITY_INFORMATION,
                                &pSidOwner,
                                NULL,
                                NULL,
                                NULL,
                                &pSD);

    CloseHandle(hFile);


    if (!ConvertSidToStringSid(pSidOwner, sid)) {
        *sid = NULL;
        mdebug1("The user's SID could not be extracted.");
    }

    // Check GetLastError for GetSecurityInfo error condition.
    if (dwRtnCode != ERROR_SUCCESS) {
        DWORD dwErrorCode = 0;

        dwErrorCode = GetLastError();
        merror("GetSecurityInfo error = %lu", dwErrorCode);
        *AcctName = '\0';
        goto end;
    }

    // Second call to LookupAccountSid to get the account name.
    bRtnBool = LookupAccountSid(
                                NULL,                   // name of local or remote computer
                                pSidOwner,              // security identifier
                                AcctName,               // account name buffer
                                (LPDWORD)&dwAcctName,   // size of account name buffer
                                DomainName,             // domain name
                                (LPDWORD)&dwDomainName, // size of domain name buffer
                                &eUse);                 // SID type

    // Check GetLastError for LookupAccountSid error condition.
    if (bRtnBool == FALSE) {
        DWORD dwErrorCode = 0;

        dwErrorCode = GetLastError();

        if (dwErrorCode == ERROR_NONE_MAPPED)
            mdebug1("Account owner not found for file '%s'", path);
        else
            merror("Error in LookupAccountSid.");

        *AcctName = '\0';
    }

end:
    if (pSD) {
        LocalFree(pSD);
    }

    result = wstr_replace((const char*)&AcctName, " ", "\\ ");

    return result;
}

int w_get_file_permissions(const char *file_path, char *permissions, int perm_size) {
    int retval = 0;
    int error;
    unsigned int i;
    SECURITY_DESCRIPTOR *s_desc = NULL;
    ACL *f_acl = NULL;
    void *f_ace;
    int has_dacl, default_dacl;
    unsigned long size = 0;
    ACL_SIZE_INFORMATION acl_size;
    char *perm_it = permissions;

    *permissions = '\0';

    if (!GetFileSecurity(file_path, DACL_SECURITY_INFORMATION, 0, 0, &size)) {
        // We must have this error at this point
        if (error = GetLastError(), error != ERROR_INSUFFICIENT_BUFFER) {
            return GetLastError();
        }
    }

    if (os_calloc(size, 1, s_desc), !s_desc) {
        return GetLastError();
    }

    if (!GetFileSecurity(file_path, DACL_SECURITY_INFORMATION, s_desc, size, &size)) {
        retval = GetLastError();
        goto end;
    }

    if (!GetSecurityDescriptorDacl(s_desc, &has_dacl, &f_acl, &default_dacl)) {
        mdebug1("The DACL of the file could not be obtained.");
        retval = GetLastError();
        goto end;
    }

    if (!has_dacl || !f_acl) {
        mdebug1("'%s' has no DACL, so no permits can be extracted.", file_path);
        goto end;
    }

    if (!GetAclInformation(f_acl, &acl_size, sizeof(acl_size), AclSizeInformation)) {
        mdebug1("No information could be obtained from the ACL.");
        retval = GetLastError();
        goto end;
    }

    for (i = 0; i < acl_size.AceCount; i++) {
        int written;

        if (!GetAce(f_acl, i, &f_ace)) {
            mdebug1("ACE number %d could not be obtained.", i);
            retval = -2;
            *permissions = '\0';
            goto end;
        }
        written = copy_ace_info(f_ace, perm_it, perm_size);
        if (written > 0) {
            perm_it += written;
            perm_size -= written;
            if (perm_size > 0) {
                continue;
            }
        }
        mdebug1("The parameters of ACE number %d from '%s' could not be extracted. %d bytes remaining.", i, file_path, perm_size);
    }

    mdebug2("The ACL extracted from '%s' is [%s].", file_path, permissions);
end:
    free(s_desc);
    return retval;
}

int copy_ace_info(void *ace, char *perm, int perm_size) {
    SID *sid;
    char *sid_str = NULL;
    char *account_name = NULL;
    char *domain_name = NULL;
    int mask;
    int ace_type;
    int written = 0;
    int error;

	if (((ACCESS_ALLOWED_ACE *)ace)->Header.AceType == ACCESS_ALLOWED_ACE_TYPE) {
		ACCESS_ALLOWED_ACE *allowed_ace = (ACCESS_ALLOWED_ACE *)ace;
		sid = (SID *)&allowed_ace->SidStart;
		mask = allowed_ace->Mask;
		ace_type = 0;
	} else if (((ACCESS_DENIED_ACE *)ace)->Header.AceType == ACCESS_DENIED_ACE_TYPE) {
		ACCESS_DENIED_ACE *denied_ace = (ACCESS_DENIED_ACE *)ace;
		sid = (SID *)&denied_ace->SidStart;
		mask = denied_ace->Mask;
		ace_type = 1;
	} else {
        mdebug2("Invalid ACE type.");
        return 0;
    }


    if (!IsValidSid(sid)) {
        mdebug2("Invalid SID found in ACE.");
		return 0;
	}


    if (error = w_get_account_info(sid, &account_name, &domain_name), error) {
        mdebug2("No information could be extracted from the account linked to the SID. Error: %d.", error);
        if (!ConvertSidToStringSid(sid, &sid_str)) {
            mdebug2("Could not extract the SID.");
            goto end;
        }
    }

    if (written + 1 < perm_size) {
        written = snprintf(perm, perm_size, "|%s,%d,%d", sid_str ? sid_str : account_name, ace_type, mask);
    }

end:
    if (sid_str) {
        LocalFree(sid_str);
    }
    free(account_name);
    free(domain_name);
    return written;
}

int w_get_account_info(SID *sid, char **account_name, char **account_domain) {
    SID_NAME_USE snu;
    unsigned long a_name_size = 0;
    unsigned long a_domain_size = 0;
    int error;

    if (error = LookupAccountSid(0, sid, NULL, &a_name_size, NULL, &a_domain_size, &snu), !error) {
        // We must have this error at this point
        if (error = GetLastError(), error != ERROR_INSUFFICIENT_BUFFER) {
            return GetLastError();
        }
    }

    os_calloc(a_name_size, sizeof(char), *account_name);
    os_calloc(a_domain_size, sizeof(char), *account_domain);

    if (error = LookupAccountSid(0, sid, *account_name, &a_name_size, *account_domain, &a_domain_size, &snu), !error) {
        os_free(*account_name);
        os_free(*account_domain);
        return GetLastError();
    }

    return 0;
}

unsigned int w_get_file_attrs(const char *file_path) {
    unsigned int attrs;

    if (attrs = GetFileAttributesA(file_path), attrs == INVALID_FILE_ATTRIBUTES) {
        attrs = 0;
        merror("The attributes for '%s' could not be obtained. Error '%ld'.", file_path, GetLastError());
    }

    return attrs;
}

const char *get_group(__attribute__((unused)) int gid) {
    return "";
}

/* Send a one-way message to Syscheck */
void ag_send_syscheck(char * message) {
    char * response = NULL;
    syscom_dispatch(message, &response);
    free(response);
}

<<<<<<< HEAD
#endif /* # else (ifndef WIN32) */

void decode_win_attributes(char *str, unsigned int attrs) {
    size_t size;

    size = snprintf(str, OS_SIZE_256, "%s%s%s%s%s%s%s%s%s%s%s%s%s%s%s%s%s%s%s",
                    attrs & FILE_ATTRIBUTE_ARCHIVE ? "ARCHIVE, " : "",
                    attrs & FILE_ATTRIBUTE_COMPRESSED ? "COMPRESSED, " : "",
                    attrs & FILE_ATTRIBUTE_DEVICE ? "DEVICE, " : "",
                    attrs & FILE_ATTRIBUTE_DIRECTORY ? "DIRECTORY, " : "",
                    attrs & FILE_ATTRIBUTE_ENCRYPTED ? "ENCRYPTED, " : "",
                    attrs & FILE_ATTRIBUTE_HIDDEN ? "HIDDEN, " : "",
                    attrs & FILE_ATTRIBUTE_INTEGRITY_STREAM ? "INTEGRITY_STREAM, " : "",
                    attrs & FILE_ATTRIBUTE_NORMAL ? "NORMAL, " : "",
                    attrs & FILE_ATTRIBUTE_NOT_CONTENT_INDEXED ? "NOT_CONTENT_INDEXED, " : "",
                    attrs & FILE_ATTRIBUTE_NO_SCRUB_DATA ? "NO_SCRUB_DATA, " : "",
                    attrs & FILE_ATTRIBUTE_OFFLINE ? "OFFLINE, " : "",
                    attrs & FILE_ATTRIBUTE_READONLY ? "READONLY, " : "",
                    attrs & FILE_ATTRIBUTE_RECALL_ON_DATA_ACCESS ? "RECALL_ON_DATA_ACCESS, " : "",
                    attrs & FILE_ATTRIBUTE_RECALL_ON_OPEN ? "RECALL_ON_OPEN, " : "",
                    attrs & FILE_ATTRIBUTE_REPARSE_POINT ? "REPARSE_POINT, " : "",
                    attrs & FILE_ATTRIBUTE_SPARSE_FILE ? "SPARSE_FILE, " : "",
                    attrs & FILE_ATTRIBUTE_SYSTEM ? "SYSTEM, " : "",
                    attrs & FILE_ATTRIBUTE_TEMPORARY ? "TEMPORARY, " : "",
                    attrs & FILE_ATTRIBUTE_VIRTUAL ? "VIRTUAL, " : "");
    if (size > 2) {
        str[size - 2] = '\0';
=======
    if (sock < 0) {
        merror("dbsync: cannot connect to syscheck: %s (%d)", strerror(errno), errno);
        return;
>>>>>>> 0c41e6b7
    }
}

int decode_win_permissions(char *str, int str_size, char *raw_perm, char seq, cJSON *perm_array) {
    int writted = 0;
    int size = 0;
    char *perm_it = NULL;
    char *base_it = NULL;
    char *account_name = NULL;
    static char *str_a = "allowed";
    static char *str_d = "denied";
    static char *str_n = "name";
    cJSON *perm_type = NULL;
    cJSON *json_it;
    char a_type;
    long mask;

    perm_it = raw_perm;
    while (perm_it = strchr(perm_it, '|'), perm_it) {
        // Get the account/group name
        base_it = ++perm_it;
        if (perm_it = strchr(perm_it, ','), !perm_it) {
            goto error;
        }
        *perm_it = '\0';
        os_strdup(base_it, account_name);
        *perm_it = ',';

        // Get the access type
        base_it = ++perm_it;
        if (perm_it = strchr(perm_it, ','), !perm_it) {
            goto error;
        }
        *perm_it = '\0';
        a_type = *base_it;
        *perm_it = ',';

        // Get the access mask
        base_it = ++perm_it;
        if (perm_it = strchr(perm_it, '|'), perm_it) {
            *perm_it = '\0';
            mask = strtol(base_it, NULL, 10);
            *perm_it = '|';
        } else {
            // End of the msg
            mask = strtol(base_it, NULL, 10);
        }

        if (perm_array) {
            cJSON *a_found = NULL;
            char *perm_type_str;


            perm_type_str = (a_type == '0') ? str_a : str_d;
            for (json_it = perm_array->child; json_it; json_it = json_it->next) {
                cJSON *obj;
                if (obj = cJSON_GetObjectItem(json_it, str_n), obj) {
                    if (!strcmp(obj->valuestring, account_name)) {
                        if (obj = cJSON_GetObjectItem(json_it, perm_type_str), obj) {
                            mdebug2("ACL [%s] fragmented. All permissions may not be displayed.", raw_perm);
                            goto next_it;
                        }
                        a_found = json_it;
                        break;
                    }
                }
            }

            if (perm_type = cJSON_CreateArray(), !perm_type) {
                goto error;
            }

            if (mask & GENERIC_READ) cJSON_AddItemToArray(perm_type, cJSON_CreateString("GENERIC_READ"));
            if (mask & GENERIC_WRITE) cJSON_AddItemToArray(perm_type, cJSON_CreateString("GENERIC_WRITE"));
            if (mask & GENERIC_EXECUTE) cJSON_AddItemToArray(perm_type, cJSON_CreateString("GENERIC_EXECUTE"));
            if (mask & GENERIC_ALL) cJSON_AddItemToArray(perm_type, cJSON_CreateString("GENERIC_ALL"));

            if (mask & DELETE) cJSON_AddItemToArray(perm_type, cJSON_CreateString("DELETE"));
            if (mask & READ_CONTROL) cJSON_AddItemToArray(perm_type, cJSON_CreateString("READ_CONTROL"));
            if (mask & WRITE_DAC) cJSON_AddItemToArray(perm_type, cJSON_CreateString("WRITE_DAC"));
            if (mask & WRITE_OWNER) cJSON_AddItemToArray(perm_type, cJSON_CreateString("WRITE_OWNER"));
            if (mask & SYNCHRONIZE) cJSON_AddItemToArray(perm_type, cJSON_CreateString("SYNCHRONIZE"));

            if (mask & FILE_READ_DATA) cJSON_AddItemToArray(perm_type, cJSON_CreateString("FILE_READ_DATA"));
            if (mask & FILE_WRITE_DATA) cJSON_AddItemToArray(perm_type, cJSON_CreateString("FILE_WRITE_DATA"));
            if (mask & FILE_APPEND_DATA) cJSON_AddItemToArray(perm_type, cJSON_CreateString("FILE_APPEND_DATA"));
            if (mask & FILE_READ_EA) cJSON_AddItemToArray(perm_type, cJSON_CreateString("FILE_READ_EA"));
            if (mask & FILE_WRITE_EA) cJSON_AddItemToArray(perm_type, cJSON_CreateString("FILE_WRITE_EA"));
            if (mask & FILE_EXECUTE) cJSON_AddItemToArray(perm_type, cJSON_CreateString("FILE_EXECUTE"));
            if (mask & FILE_READ_ATTRIBUTES) cJSON_AddItemToArray(perm_type, cJSON_CreateString("FILE_READ_ATTRIBUTES"));
            if (mask & FILE_WRITE_ATTRIBUTES) cJSON_AddItemToArray(perm_type, cJSON_CreateString("FILE_WRITE_ATTRIBUTES"));

            if (!a_found) {
                if (a_found = cJSON_CreateObject(), !a_found) {
                    goto error;
                }
                cJSON_AddStringToObject(a_found, str_n, account_name);
                cJSON_AddItemToArray(perm_array, a_found);
            }

            cJSON_AddItemToObject(a_found, perm_type_str, perm_type);
            perm_type = NULL;
            writted = 1;
        } else if (seq) {
            writted = snprintf(str, 50, "Permissions changed.\n");
        } else {
            size = snprintf(str, str_size, "%s (%s): %s%s%s%s%s%s%s%s%s%s%s%s%s%s%s%s%s",
                            account_name,
                            a_type == '0' ? "ALLOWED" : "DENIED",
                            mask & GENERIC_READ ? " GENERIC_READ," : "",
                            mask & GENERIC_WRITE ? " GENERIC_WRITE," : "",
                            mask & GENERIC_EXECUTE ? " GENERIC_EXECUTE," : "",
                            mask & GENERIC_ALL ? " GENERIC_ALL," : "",
                            mask & DELETE ? " DELETE," : "",
                            mask & READ_CONTROL ? " READ_CONTROL," : "",
                            mask & WRITE_DAC ? " WRITE_DAC," : "",
                            mask & WRITE_OWNER ? " WRITE_OWNER," : "",
                            mask & SYNCHRONIZE ? " SYNCHRONIZE," : "",
                            mask & FILE_READ_DATA ? " FILE_READ_DATA," : "",
                            mask & FILE_WRITE_DATA ? " FILE_WRITE_DATA," : "",
                            mask & FILE_APPEND_DATA ? " FILE_APPEND_DATA," : "",
                            mask & FILE_READ_EA ? " FILE_READ_EA," : "",
                            mask & FILE_WRITE_EA ? " FILE_WRITE_EA," : "",
                            mask & FILE_EXECUTE ? " FILE_EXECUTE," : "",
                            mask & FILE_READ_ATTRIBUTES ? " FILE_READ_ATTRIBUTES," : "",
                            mask & FILE_WRITE_ATTRIBUTES ? " FILE_WRITE_ATTRIBUTES," : ""
                        );
            if (size > 1) {
                str[size - 1] = '\n';
            }
            writted += size;
            str += size;
        }

next_it:
        os_free(account_name);
        if (!perm_it) {
            break;
        }
    }

    if (str && !seq) {
        *(str-2) = '\0';
    }

    return writted;
error:
    if (perm_type) {
        cJSON_Delete(perm_type);
    }
    os_free(account_name);
    mdebug1("The file permissions could not be decoded: '%s'", raw_perm);
    *str = '\0';
    return 0;
}

cJSON *perm_to_json(char *permissions) {
    cJSON *perm_array;

    if (perm_array = cJSON_CreateArray(), !perm_array) {
        return NULL;
    }

    if (!decode_win_permissions(NULL, 0, permissions, 0, perm_array)) {
        os_free(perm_array);
    }

    return perm_array;
}

cJSON *attrs_to_json(unsigned int attributes) {
    cJSON *ab_array;

    if (ab_array = cJSON_CreateArray(), !ab_array) {
        return NULL;
    }

    if (attributes & FILE_ATTRIBUTE_ARCHIVE) {
        cJSON_AddItemToArray(ab_array, cJSON_CreateString("ARCHIVE"));
    }
    if (attributes & FILE_ATTRIBUTE_COMPRESSED) {
        cJSON_AddItemToArray(ab_array, cJSON_CreateString("COMPRESSED"));
    }
    if (attributes & FILE_ATTRIBUTE_DEVICE) {
        cJSON_AddItemToArray(ab_array, cJSON_CreateString("DEVICE"));
    }
    if (attributes & FILE_ATTRIBUTE_DIRECTORY) {
        cJSON_AddItemToArray(ab_array, cJSON_CreateString("DIRECTORY"));
    }
    if (attributes & FILE_ATTRIBUTE_ENCRYPTED) {
        cJSON_AddItemToArray(ab_array, cJSON_CreateString("ENCRYPTED"));
    }
    if (attributes & FILE_ATTRIBUTE_HIDDEN) {
        cJSON_AddItemToArray(ab_array, cJSON_CreateString("HIDDEN"));
    }
    if (attributes & FILE_ATTRIBUTE_INTEGRITY_STREAM) {
        cJSON_AddItemToArray(ab_array, cJSON_CreateString("INTEGRITY_STREAM"));
    }
    if (attributes & FILE_ATTRIBUTE_NORMAL) {
        cJSON_AddItemToArray(ab_array, cJSON_CreateString("NORMAL"));
    }
    if (attributes & FILE_ATTRIBUTE_NOT_CONTENT_INDEXED) {
        cJSON_AddItemToArray(ab_array, cJSON_CreateString("NOT_CONTENT_INDEXED"));
    }
    if (attributes & FILE_ATTRIBUTE_NO_SCRUB_DATA) {
        cJSON_AddItemToArray(ab_array, cJSON_CreateString("NO_SCRUB_DATA"));
    }
    if (attributes & FILE_ATTRIBUTE_OFFLINE) {
        cJSON_AddItemToArray(ab_array, cJSON_CreateString("OFFLINE"));
    }
    if (attributes & FILE_ATTRIBUTE_READONLY) {
        cJSON_AddItemToArray(ab_array, cJSON_CreateString("READONLY"));
    }
    if (attributes & FILE_ATTRIBUTE_RECALL_ON_DATA_ACCESS) {
        cJSON_AddItemToArray(ab_array, cJSON_CreateString("RECALL_ON_DATA_ACCESS"));
    }
    if (attributes & FILE_ATTRIBUTE_RECALL_ON_OPEN) {
        cJSON_AddItemToArray(ab_array, cJSON_CreateString("RECALL_ON_OPEN"));
    }
    if (attributes & FILE_ATTRIBUTE_REPARSE_POINT) {
        cJSON_AddItemToArray(ab_array, cJSON_CreateString("REPARSE_POINT"));
    }
    if (attributes & FILE_ATTRIBUTE_SPARSE_FILE) {
        cJSON_AddItemToArray(ab_array, cJSON_CreateString("SPARSE_FILE"));
    }
    if (attributes & FILE_ATTRIBUTE_SYSTEM) {
        cJSON_AddItemToArray(ab_array, cJSON_CreateString("SYSTEM"));
    }
    if (attributes & FILE_ATTRIBUTE_TEMPORARY) {
        cJSON_AddItemToArray(ab_array, cJSON_CreateString("TEMPORARY"));
    }
    if (attributes & FILE_ATTRIBUTE_VIRTUAL) {
        cJSON_AddItemToArray(ab_array, cJSON_CreateString("VIRTUAL"));
    }
    return ab_array;
}<|MERGE_RESOLUTION|>--- conflicted
+++ resolved
@@ -558,7 +558,7 @@
 void ag_send_syscheck(char * message) {
     int sock = OS_ConnectUnixDomain(SYS_LOCAL_SOCK, SOCK_STREAM, OS_MAXSTR);
 
-    if (sock == -1) {
+    if (sock < 0) {
         merror("dbsync: cannot connect to syscheck: %s (%d)", strerror(errno), errno);
         return;
     }
@@ -871,7 +871,6 @@
     free(response);
 }
 
-<<<<<<< HEAD
 #endif /* # else (ifndef WIN32) */
 
 void decode_win_attributes(char *str, unsigned int attrs) {
@@ -899,11 +898,6 @@
                     attrs & FILE_ATTRIBUTE_VIRTUAL ? "VIRTUAL, " : "");
     if (size > 2) {
         str[size - 2] = '\0';
-=======
-    if (sock < 0) {
-        merror("dbsync: cannot connect to syscheck: %s (%d)", strerror(errno), errno);
-        return;
->>>>>>> 0c41e6b7
     }
 }
 
