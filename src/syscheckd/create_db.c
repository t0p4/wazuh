--- conflicted
+++ resolved
@@ -785,18 +785,13 @@
     size_t dir_size;
     char linked_read_file[PATH_MAX + 1] = {'\0'};
 
-<<<<<<< HEAD
     if (!dir_name) {
         merror(NULL_ERROR);
         return OS_INVALID;
     }
 
-    if(max_depth < 0){
-        mdebug2("Max level of recursion reached. File '%s' out of bounds.", dir_name);
-=======
     if(max_depth < 0) {
         mdebug1(FIM_MAX_RECURSION_LEVEL, dir_name);
->>>>>>> b71a1d50
         return 0;
     }
 
