--- conflicted
+++ resolved
@@ -123,12 +123,7 @@
 
         char * plain = dbsync_check_msg("syscheck", INTEGRITY_CHECK_GLOBAL, fim_sync_cur_id, start, top, NULL, hexdigest);
         fim_send_sync_msg(plain);
-<<<<<<< HEAD
-=======
-
-        os_free(start);
-        os_free(top);
->>>>>>> fe23edf2
+
         os_free(plain);
 
     } else { // If database is empty
