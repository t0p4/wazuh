/*
 * Copyright (C) 2015-2019, Wazuh Inc.
 * June 13, 2018.
 *
 * This program is free software; you can redistribute it
 * and/or modify it under the terms of the GNU General Public
 * License (version 2) as published by the FSF - Free Software
 * Foundation.
 */
#ifdef __linux__
#include "shared.h"
#include "external/procps/readproc.h"

#include <sys/socket.h>
#include <sys/un.h>
#include "syscheck.h"
#include <os_net/os_net.h>
#include "syscheck_op.h"
#include "audit_op.h"
#include "string_op.h"

#define AUDIT_CONF_FILE DEFAULTDIR "/etc/af_wazuh.conf"
#define PLUGINS_DIR_AUDIT_2 "/etc/audisp/plugins.d"
#define PLUGINS_DIR_AUDIT_3 "/etc/audit/plugins.d"
#define AUDIT_CONF_LINK "af_wazuh.conf"
#define AUDIT_SOCKET DEFAULTDIR "/queue/ossec/audit"
#define BUF_SIZE 6144
#define AUDIT_KEY "wazuh_fim"
#define AUDIT_LOAD_RETRIES 5 // Max retries to reload Audit rules
#define MAX_CONN_RETRIES 5 // Max retries to reconnect to Audit socket
#define RELOAD_RULES_INTERVAL 30 // Seconds to re-add Audit rules

#define AUDIT_HEALTHCHECK_DIR DEFAULTDIR "/tmp"
#define AUDIT_HEALTHCHECK_KEY "wazuh_hc"
#define AUDIT_HEALTHCHECK_FILE AUDIT_HEALTHCHECK_DIR "/audit_hc"

// Global variables
W_Vector *audit_added_rules;
W_Vector *audit_added_dirs;
W_Vector *audit_loaded_rules;
pthread_mutex_t audit_mutex;
pthread_mutex_t audit_hc_mutex;
pthread_mutex_t audit_rules_mutex;
int auid_err_reported;
volatile int hc_thread_active;

volatile int audit_health_check_creation;
volatile int audit_health_check_deletion;

static unsigned int count_reload_retries;

#ifdef ENABLE_AUDIT

static regex_t regexCompiled_uid;
static regex_t regexCompiled_pid;
static regex_t regexCompiled_ppid;
static regex_t regexCompiled_gid;
static regex_t regexCompiled_auid;
static regex_t regexCompiled_euid;

static regex_t regexCompiled_cwd;
static regex_t regexCompiled_pname;
static regex_t regexCompiled_path0;
static regex_t regexCompiled_path1;
static regex_t regexCompiled_path2;
static regex_t regexCompiled_path3;
static regex_t regexCompiled_path4;

static regex_t regexCompiled_cwd_hex;
static regex_t regexCompiled_pname_hex;
static regex_t regexCompiled_path0_hex;
static regex_t regexCompiled_path1_hex;
static regex_t regexCompiled_path2_hex;
static regex_t regexCompiled_path3_hex;
static regex_t regexCompiled_path4_hex;

static regex_t regexCompiled_items;
static regex_t regexCompiled_inode;
static regex_t regexCompiled_dir;
static regex_t regexCompiled_dir_hex;
static regex_t regexCompiled_syscall;
static regex_t regexCompiled_dev;


// Check if Auditd is installed and running
int check_auditd_enabled(void) {

    PROCTAB *proc = openproc(PROC_FILLSTAT | PROC_FILLSTATUS | PROC_FILLCOM );
    proc_t *proc_info;
    int auditd_pid = -1;

    if (!proc) {
        return -1;
    }

    while (proc_info = readproc(proc, NULL), proc_info != NULL) {
        if(strcmp(proc_info->cmd,"auditd") == 0) {
            auditd_pid = proc_info->tid;
            freeproc(proc_info);
            break;
        }

        freeproc(proc_info);
    }

    closeproc(proc);
    return auditd_pid;
}


// Set Auditd socket configuration
int set_auditd_config(void) {

    FILE *fp;
    char audit_path[50] = {0};

    // Check audisp version
    if (IsDir(PLUGINS_DIR_AUDIT_3) == 0) {
        // Audit 3.X
        snprintf(audit_path, sizeof(audit_path) - 1, "%s/%s", PLUGINS_DIR_AUDIT_3, AUDIT_CONF_LINK);
    } else if (IsDir(PLUGINS_DIR_AUDIT_2) == 0) {
        // Audit 2.X
        snprintf(audit_path, sizeof(audit_path) - 1, "%s/%s", PLUGINS_DIR_AUDIT_2, AUDIT_CONF_LINK);
    } else {
        return 0;
    }

    // Check that the plugin file is installed

    if (!IsLink(audit_path) && !IsFile(audit_path)) {
        // Check that the socket exists

        if (!IsSocket(AUDIT_SOCKET)) {
            return 0;
        }

        if (syscheck.restart_audit) {
            minfo(FIM_AUDIT_NOSOCKET, AUDIT_SOCKET);
            return audit_restart();
        } else {
            mwarn(FIM_WARN_AUDIT_SOCKET_NOEXIST, AUDIT_SOCKET);
            return 1;
        }
    }

    minfo(FIM_AUDIT_SOCKET, AUDIT_CONF_FILE);

    fp = fopen(AUDIT_CONF_FILE, "w");
    if (!fp) {
        merror(FOPEN_ERROR, AUDIT_CONF_FILE, errno, strerror(errno));
        return -1;
    }

    fprintf(fp, "active = yes\n");
    fprintf(fp, "direction = out\n");
    fprintf(fp, "path = builtin_af_unix\n");
    fprintf(fp, "type = builtin\n");
    fprintf(fp, "args = 0640 %s\n", AUDIT_SOCKET);
    fprintf(fp, "format = string\n");

    if (fclose(fp)) {
        merror(FCLOSE_ERROR, AUDIT_CONF_FILE, errno, strerror(errno));
        return -1;
    }

    if (symlink(AUDIT_CONF_FILE, audit_path) < 0) {
        switch (errno) {
        case EEXIST:
            if (unlink(audit_path) < 0) {
                merror(UNLINK_ERROR, audit_path, errno, strerror(errno));
                return -1;
            }

            if (symlink(AUDIT_CONF_FILE, audit_path) == 0) {
                break;
            }
<<<<<<< HEAD

        default: // Fallthrough
=======
        // Fallthrough
        default:
>>>>>>> e3465209
            merror(LINK_ERROR, audit_path, AUDIT_CONF_FILE, errno, strerror(errno));
            return -1;
        }
    }

    if (syscheck.restart_audit) {
        minfo(FIM_AUDIT_RESTARTING, AUDIT_CONF_FILE);
        return audit_restart();
    } else {
        mwarn(FIM_WARN_AUDIT_CONFIGURATION_MODIFIED);
        return 1;
    }
}


// Init Audit events socket
int init_auditd_socket(void) {
    int sfd;

    if (sfd = OS_ConnectUnixDomain(AUDIT_SOCKET, SOCK_STREAM, OS_MAXSTR), sfd < 0) {
        merror(FIM_ERROR_WHODATA_SOCKET_CONNECT, AUDIT_SOCKET);
        return (-1);
    }

    return sfd;
}


int add_audit_rules_syscheck(void) {
    unsigned int i = 0;
    unsigned int rules_added = 0;

    int fd = audit_open();
    int res = audit_get_rule_list(fd);
    audit_close(fd);

    if (!res) {
        merror(FIM_ERROR_WHODATA_READ_RULE);
    }

    while (syscheck.dir[i] != NULL) {
        if (syscheck.opts[i] & WHODATA_ACTIVE) {
            int retval;
            if (W_Vector_length(audit_added_rules) < syscheck.max_audit_entries) {
                int found = search_audit_rule(syscheck.dir[i], "wa", AUDIT_KEY);
                if (found == 0) {
                    if (retval = audit_add_rule(syscheck.dir[i], AUDIT_KEY), retval > 0) {
                        w_mutex_lock(&audit_rules_mutex);
                        if(!W_Vector_insert_unique(audit_added_rules, syscheck.dir[i])) {
                            mdebug1(FIM_AUDIT_NEWRULE, syscheck.dir[i]);
                        } else {
                            mdebug1(FIM_AUDIT_RELOADED, syscheck.dir[i]);
                        }
                        w_mutex_unlock(&audit_rules_mutex);
                        rules_added++;
                    } else {
                        merror(FIM_ERROR_WHODATA_ADD_RULE,retval, syscheck.dir[i]);
                    }
                } else if (found == 1) {
                    w_mutex_lock(&audit_rules_mutex);
                    if(!W_Vector_insert_unique(audit_added_rules, syscheck.dir[i])) {
                        mdebug1(FIM_AUDIT_RULEDUP, syscheck.dir[i]);
                    }
                    w_mutex_unlock(&audit_rules_mutex);
                    rules_added++;
                } else {
                    merror(FIM_ERROR_WHODATA_CHECK_RULE);
                }
            } else {
                merror(FIM_ERROR_WHODATA_MAXNUM_WATCHES, syscheck.dir[i], syscheck.max_audit_entries);
            }
        }
        i++;
    }

    return rules_added;
}


// Initialize regular expressions
int init_regex(void) {

    static const char *pattern_uid = " uid=([0-9]*) ";
    if (regcomp(&regexCompiled_uid, pattern_uid, REG_EXTENDED)) {
        merror(FIM_ERROR_WHODATA_COMPILE_REGEX, "uid");
        return -1;
    }
    static const char *pattern_gid = " gid=([0-9]*) ";
    if (regcomp(&regexCompiled_gid, pattern_gid, REG_EXTENDED)) {
        merror(FIM_ERROR_WHODATA_COMPILE_REGEX, "gid");
        return -1;
    }
    static const char *pattern_auid = " auid=([0-9]*) ";
    if (regcomp(&regexCompiled_auid, pattern_auid, REG_EXTENDED)) {
        merror(FIM_ERROR_WHODATA_COMPILE_REGEX, "auid");
        return -1;
    }
    static const char *pattern_euid = " euid=([0-9]*) ";
    if (regcomp(&regexCompiled_euid, pattern_euid, REG_EXTENDED)) {
        merror(FIM_ERROR_WHODATA_COMPILE_REGEX, "euid");
        return -1;
    }
    static const char *pattern_pid = " pid=([0-9]*) ";
    if (regcomp(&regexCompiled_pid, pattern_pid, REG_EXTENDED)) {
        merror(FIM_ERROR_WHODATA_COMPILE_REGEX, "pid");
        return -1;
    }
    static const char *pattern_ppid = " ppid=([0-9]*) ";
    if (regcomp(&regexCompiled_ppid, pattern_ppid, REG_EXTENDED)) {
        merror(FIM_ERROR_WHODATA_COMPILE_REGEX, "ppid");
        return -1;
    }
    static const char *pattern_inode = " item=[0-9] name=.* inode=([0-9]*)";
    if (regcomp(&regexCompiled_inode, pattern_inode, REG_EXTENDED)) {
        merror(FIM_ERROR_WHODATA_COMPILE_REGEX, "inode");
        return -1;
    }

    static const char *pattern_items = " items=([0-9]*) ";
    if (regcomp(&regexCompiled_items, pattern_items, REG_EXTENDED)) {
        merror(FIM_ERROR_WHODATA_COMPILE_REGEX, "items");
        return -1;
    }

    static const char *pattern_syscall = " syscall=([0-9]*)";
    if (regcomp(&regexCompiled_syscall, pattern_syscall, REG_EXTENDED)) {
        merror(FIM_ERROR_WHODATA_COMPILE_REGEX, "syscall");
        return -1;
    }

    static const char *pattern_pname = " exe=\"([^ ]*)\"";
    if (regcomp(&regexCompiled_pname, pattern_pname, REG_EXTENDED)) {
        merror(FIM_ERROR_WHODATA_COMPILE_REGEX, "pname");
        return -1;
    }
    static const char *pattern_cwd = " cwd=\"([^ ]*)\"";
    if (regcomp(&regexCompiled_cwd, pattern_cwd, REG_EXTENDED)) {
        merror(FIM_ERROR_WHODATA_COMPILE_REGEX, "cwd");
        return -1;
    }

    static const char *pattern_dir = " dir=\"([^ ]*)\"";
    if (regcomp(&regexCompiled_dir, pattern_dir, REG_EXTENDED)) {
        merror(FIM_ERROR_WHODATA_COMPILE_REGEX, "dir");
        return -1;
    }

    static const char *pattern_path0 = " item=0 name=\"([^ ]*)\"";
    if (regcomp(&regexCompiled_path0, pattern_path0, REG_EXTENDED)) {
        merror(FIM_ERROR_WHODATA_COMPILE_REGEX, "path0");
        return -1;
    }
    static const char *pattern_path1 = " item=1 name=\"([^ ]*)\"";
    if (regcomp(&regexCompiled_path1, pattern_path1, REG_EXTENDED)) {
        merror(FIM_ERROR_WHODATA_COMPILE_REGEX, "path1");
        return -1;
    }
    static const char *pattern_path2 = " item=2 name=\"([^ ]*)\"";
    if (regcomp(&regexCompiled_path2, pattern_path2, REG_EXTENDED)) {
        merror(FIM_ERROR_WHODATA_COMPILE_REGEX, "path2");
        return -1;
    }
    static const char *pattern_path3 = " item=3 name=\"([^ ]*)\"";
    if (regcomp(&regexCompiled_path3, pattern_path3, REG_EXTENDED)) {
        merror(FIM_ERROR_WHODATA_COMPILE_REGEX, "path3");
        return -1;
    }
    static const char *pattern_path4 = " item=4 name=\"([^ ]*)\"";
    if (regcomp(&regexCompiled_path4, pattern_path4, REG_EXTENDED)) {
        merror(FIM_ERROR_WHODATA_COMPILE_REGEX, "path4");
        return -1;
    }

    static const char *pattern_pname_hex = " exe=([A-F0-9]*)";
    if (regcomp(&regexCompiled_pname_hex, pattern_pname_hex, REG_EXTENDED | REG_ICASE)) {
        merror(FIM_ERROR_WHODATA_COMPILE_REGEX, "pname_hex");
        return -1;
    }

    static const char *pattern_cwd_hex = " cwd=([A-F0-9]*)";
    if (regcomp(&regexCompiled_cwd_hex, pattern_cwd_hex, REG_EXTENDED | REG_ICASE)) {
        merror(FIM_ERROR_WHODATA_COMPILE_REGEX, "cwd_hex");
        return -1;
    }

    static const char *pattern_dir_hex = " dir=([A-F0-9]*)";
    if (regcomp(&regexCompiled_dir_hex, pattern_dir_hex, REG_EXTENDED | REG_ICASE)) {
        merror(FIM_ERROR_WHODATA_COMPILE_REGEX, "dir_hex");
        return -1;
    }

    static const char *pattern_path0_hex = " item=0 name=([A-F0-9]*)";
    if (regcomp(&regexCompiled_path0_hex, pattern_path0_hex, REG_EXTENDED | REG_ICASE)) {
        merror(FIM_ERROR_WHODATA_COMPILE_REGEX, "path0_hex");
        return -1;
    }

    static const char *pattern_path1_hex = " item=1 name=([A-F0-9]*)";
    if (regcomp(&regexCompiled_path1_hex, pattern_path1_hex, REG_EXTENDED | REG_ICASE)) {
        merror(FIM_ERROR_WHODATA_COMPILE_REGEX, "path1_hex");
        return -1;
    }

    static const char *pattern_path2_hex = " item=2 name=([A-F0-9]*)";
    if (regcomp(&regexCompiled_path2_hex, pattern_path2_hex, REG_EXTENDED | REG_ICASE)) {
        merror(FIM_ERROR_WHODATA_COMPILE_REGEX, "path2_hex");
        return -1;
    }

    static const char *pattern_path3_hex = " item=3 name=([A-F0-9]*)";
    if (regcomp(&regexCompiled_path3_hex, pattern_path3_hex, REG_EXTENDED | REG_ICASE)) {
        merror(FIM_ERROR_WHODATA_COMPILE_REGEX, "path3_hex");
        return -1;
    }

    static const char *pattern_path4_hex = " item=4 name=([A-F0-9]*)";
    if (regcomp(&regexCompiled_path4_hex, pattern_path4_hex, REG_EXTENDED | REG_ICASE)) {
        merror(FIM_ERROR_WHODATA_COMPILE_REGEX, "path4_hex");
        return -1;
    }
    static const char *pattern_dev = " dev=([A-F0-9]*:[A-F0-9]*)";
    if (regcomp(&regexCompiled_dev, pattern_dev, REG_EXTENDED | REG_ICASE)) {
        merror(FIM_ERROR_WHODATA_COMPILE_REGEX, "dev");
        return -1;
    }
    return 0;
}


// Init Audit events reader thread
int audit_init(void) {
    audit_health_check_creation = 0;
    audit_health_check_deletion = 0;

    w_mutex_init(&audit_mutex, NULL);
    w_mutex_init(&audit_hc_mutex, NULL);
    w_mutex_init(&audit_rules_mutex, NULL);

    // Check if auditd is installed and running.
    int aupid = check_auditd_enabled();
    if (aupid <= 0) {
        mdebug1(FIM_AUDIT_NORUNNING);
        return (-1);
    }

    // Check audit socket configuration
    switch (set_auditd_config()) {
    case -1:
        mdebug1(FIM_AUDIT_NOCONF);
        return (-1);
    case 0:
        break;
    default:
        return (-1);
    }

    // Initialize Audit socket
    static int audit_socket;
    audit_socket = init_auditd_socket();
    if (audit_socket < 0) {
        merror("Cann't init auditd socket in 'init_auditd_socket()'");
        return -1;
    }

    int regex_comp = init_regex();
    if (regex_comp < 0) {
        merror("Cann't init regex in 'init_regex()'");
        return -1;
    }

    // Perform Audit healthcheck
    if (syscheck.audit_healthcheck) {
        if(audit_health_check(audit_socket)) {
            merror(FIM_ERROR_WHODATA_HEALTHCHECK_START);
            return -1;
        }
    } else {
        minfo(FIM_AUDIT_HEALTHCHECK_DISABLE);
    }

    // Add Audit rules
    audit_added_rules = W_Vector_init(10);
    audit_added_dirs = W_Vector_init(20);
    int rules_added = add_audit_rules_syscheck();
    if (rules_added < 1){
        mdebug1(FIM_AUDIT_NORULES);
        return (-1);
    }

    atexit(clean_rules);
    auid_err_reported = 0;

    // Start audit thread
    w_cond_init(&audit_thread_started, NULL);
    w_cond_init(&audit_db_consistency, NULL);
    w_create_thread(audit_main, &audit_socket);
    w_mutex_lock(&audit_mutex);
    while (!audit_thread_active)
        w_cond_wait(&audit_thread_started, &audit_mutex);
    w_mutex_unlock(&audit_mutex);
    return 1;

}

void audit_set_db_consistency(void) {
    w_mutex_lock(&audit_mutex);
    audit_db_consistency_flag = 1;
    w_cond_signal(&audit_db_consistency);
    w_mutex_unlock(&audit_mutex);
}


// Extract id: node=... type=CWD msg=audit(1529332881.955:3867): cwd="..."
char * audit_get_id(const char * event) {
    char * begin;
    char * end;
    char * id;
    size_t len;

    if (begin = strstr(event, "msg=audit("), !begin) {
        return NULL;
    }

    begin += 10;

    if (end = strchr(begin, ')'), !end) {
        return NULL;
    }

    len = end - begin;
    os_malloc(len + 1, id);
    memcpy(id, begin, len);
    id[len] = '\0';
    return id;
}

char *gen_audit_path(char *cwd, char *path0, char *path1) {

    char *gen_path = NULL;

    if (path0 && cwd) {
        if (path1) {
            if (path1[0] == '/') {
                gen_path = strdup(path1);
            } else if (path1[0] == '.' && path1[1] == '/') {
                char *full_path;
                os_malloc(strlen(cwd) + strlen(path1) + 2, full_path);
                snprintf(full_path, strlen(cwd) + strlen(path1) + 2, "%s/%s", cwd, (path1+2));
                gen_path = strdup(full_path);
                free(full_path);
            } else if (path1[0] == '.' && path1[1] == '.' && path1[2] == '/') {
                gen_path = audit_clean_path(cwd, path1);
            } else if (strlen(cwd) == 1) {
                os_malloc(strlen(cwd) + strlen(path1) + 2, gen_path);
                snprintf(gen_path, strlen(cwd) + strlen(path1) + 2, "%s%s", cwd, path1);
            } else if (strncmp(path0, path1, strlen(path0)) == 0) {
                os_malloc(strlen(cwd) + strlen(path1) + 2, gen_path);
                snprintf(gen_path, strlen(cwd) + strlen(path1) + 2, "%s/%s", cwd, path1);
            } else {
                char *full_path;
                os_malloc(strlen(path0) + strlen(path1) + 2, full_path);
                snprintf(full_path, strlen(path0) + strlen(path1) + 2, "%s/%s", path0, path1);
                gen_path = strdup(full_path);
                free(full_path);
            }
        } else {
            if (path0[0] == '/') {
                gen_path = strdup(path0);
            } else if (path0[0] == '.' && path0[1] == '/') {
                char *full_path;
                os_malloc(strlen(cwd) + strlen(path0) + 2, full_path);
                snprintf(full_path, strlen(cwd) + strlen(path0) + 2, "%s/%s", cwd, (path0+2));
                gen_path = strdup(full_path);
                free(full_path);
            } else if (path0[0] == '.' && path0[1] == '.' && path0[2] == '/') {
                gen_path = audit_clean_path(cwd, path0);
            } else {
                os_malloc(strlen(cwd) + strlen(path0) + 2, gen_path);
                snprintf(gen_path, strlen(cwd) + strlen(path0) + 2, "%s/%s", cwd, path0);
            }
        }
    }
    return gen_path;
}


void audit_parse(char *buffer) {
    char *psuccess;
    char *pconfig;
    char *pdelete;
    regmatch_t match[2];
    int match_size;
    char *path0 = NULL;
    char *path1 = NULL;
    char *path2 = NULL;
    char *path3 = NULL;
    char *path4 = NULL;
    char *cwd = NULL;
    char *file_path = NULL;
    char *dev = NULL;
    whodata_evt *w_evt;
    unsigned int items = 0;
    unsigned int filter_key;

    // Checks if the key obtained is one of those configured to monitor
    filter_key = filterkey_audit_events(buffer);

    switch (filter_key) {
    case 1: // "wazuh_fim"
        if ((pconfig = strstr(buffer,"type=CONFIG_CHANGE"), pconfig)
            && ((pdelete = strstr(buffer,"op=remove_rule"), pdelete) ||
            (pdelete = strstr(buffer,"op=\"remove_rule\""), pdelete))) { // Detect rules modification.

            // Filter rule removed
            char *p_dir = NULL;
            if(regexec(&regexCompiled_dir, buffer, 2, match, 0) == 0) {
                match_size = match[1].rm_eo - match[1].rm_so;
                os_calloc(1, match_size + 1, p_dir);
                snprintf (p_dir, match_size +1, "%.*s", match_size, buffer + match[1].rm_so);
            }


            else if (regexec(&regexCompiled_dir_hex, buffer, 2, match, 0) == 0) {
                match_size = match[1].rm_eo - match[1].rm_so;
                char *decoded_buffer = decode_hex_buffer_2_ascii_buffer(buffer + match[1].rm_so, match_size);
                if (decoded_buffer) {
                    const int decoded_length = match_size / 2;
                    os_malloc(decoded_length + 1, p_dir);
                    snprintf (p_dir, decoded_length + 1, "%.*s", decoded_length, decoded_buffer);
                    os_free(decoded_buffer);
                } else {
                    merror("Error found while decoding HEX bufer: '%.*s'", match_size, buffer + match[1].rm_so);
                }

            }

            if (p_dir && *p_dir != '\0') {
                minfo(FIM_AUDIT_REMOVE_RULE, p_dir);
                // Send alert
                char msg_alert[512 + 1];
                snprintf(msg_alert, 512, "ossec: Audit: Monitored directory was removed: Audit rule removed");
                SendMSG(syscheck.queue, msg_alert, "syscheck", LOCALFILE_MQ);
            } else {
                mwarn(FIM_WARN_AUDIT_RULES_MODIFIED);
                // Send alert
                char msg_alert[512 + 1];
                snprintf(msg_alert, 512, "ossec: Audit: Detected rules manipulation: Audit rules removed");
                SendMSG(syscheck.queue, msg_alert, "syscheck", LOCALFILE_MQ);

                count_reload_retries++;

                if (count_reload_retries < AUDIT_LOAD_RETRIES) {
                    // Reload rules
                    audit_reload_rules();
                } else {
                    // Send alert
                    char msg_alert[512 + 1];
                    snprintf(msg_alert, 512, "ossec: Audit: Detected rules manipulation: Max rules reload retries");
                    SendMSG(syscheck.queue, msg_alert, "syscheck", LOCALFILE_MQ);
                    // Stop thread
                    audit_thread_active = 0;
                }
            }

            free(p_dir);
        }
        // Fallthrough
    case 2:
        if (psuccess = strstr(buffer,"success=yes"), psuccess) {

            os_calloc(1, sizeof(whodata_evt), w_evt);

            // Items
            if(regexec(&regexCompiled_items, buffer, 2, match, 0) == 0) {
                match_size = match[1].rm_eo - match[1].rm_so;
                char *chr_item;
                os_malloc(match_size + 1, chr_item);
                snprintf (chr_item, match_size +1, "%.*s", match_size, buffer + match[1].rm_so);
                items = atoi(chr_item);
                free(chr_item);
            }
            // user_name & user_id
            if(regexec(&regexCompiled_uid, buffer, 2, match, 0) == 0) {
                match_size = match[1].rm_eo - match[1].rm_so;
                os_malloc(match_size + 1, w_evt->user_id);
                snprintf (w_evt->user_id, match_size +1, "%.*s", match_size, buffer + match[1].rm_so);
                const char *user = get_user("", atoi(w_evt->user_id), NULL);
                w_evt->user_name = strdup(user);
            }
            // audit_name & audit_uid
            if(regexec(&regexCompiled_auid, buffer, 2, match, 0) == 0) {
                match_size = match[1].rm_eo - match[1].rm_so;
                char *auid = NULL;
                os_malloc(match_size + 1, auid);
                snprintf (auid, match_size +1, "%.*s", match_size, buffer + match[1].rm_so);
                if (strcmp(auid, "4294967295") == 0) { // Invalid auid (-1)
                    if (!auid_err_reported) {
                        minfo(FIM_AUDIT_INVALID_AUID);
                        auid_err_reported = 1;
                    }
                    w_evt->audit_name = NULL;
                    w_evt->audit_uid = NULL;
                } else {
                    char *user = get_user("",atoi(auid), NULL);
                    w_evt->audit_name = strdup(user);
                    w_evt->audit_uid = strdup(auid);
                }
                os_free(auid);
            }
            // effective_name && effective_uid
            if(regexec(&regexCompiled_euid, buffer, 2, match, 0) == 0) {
                match_size = match[1].rm_eo - match[1].rm_so;
                os_malloc(match_size + 1, w_evt->effective_uid);
                snprintf (w_evt->effective_uid, match_size + 1, "%.*s", match_size, buffer + match[1].rm_so);
                const char *user = get_user("",atoi(w_evt->effective_uid), NULL);
                w_evt->effective_name = strdup(user);
            }
            // group_name & group_id
            if(regexec(&regexCompiled_gid, buffer, 2, match, 0) == 0) {
                match_size = match[1].rm_eo - match[1].rm_so;
                os_malloc(match_size + 1, w_evt->group_id);
                snprintf (w_evt->group_id, match_size + 1, "%.*s", match_size, buffer + match[1].rm_so);
                w_evt->group_name = strdup(get_group(atoi(w_evt->group_id)));
            }
            // process_id
            if(regexec(&regexCompiled_pid, buffer, 2, match, 0) == 0) {
                match_size = match[1].rm_eo - match[1].rm_so;
                char *pid = NULL;
                os_malloc(match_size + 1, pid);
                snprintf (pid, match_size +1, "%.*s", match_size, buffer + match[1].rm_so);
                w_evt->process_id = atoi(pid);
                free(pid);
            }
            // ppid
            if(regexec(&regexCompiled_ppid, buffer, 2, match, 0) == 0) {
                match_size = match[1].rm_eo - match[1].rm_so;
                char *ppid = NULL;
                os_malloc(match_size + 1, ppid);
                snprintf (ppid, match_size +1, "%.*s", match_size, buffer + match[1].rm_so);
                w_evt->ppid = atoi(ppid);
                free(ppid);
            }
            // process_name
            if(regexec(&regexCompiled_pname, buffer, 2, match, 0) == 0) {
                match_size = match[1].rm_eo - match[1].rm_so;
                os_malloc(match_size + 1, w_evt->process_name);
                snprintf (w_evt->process_name, match_size +1, "%.*s", match_size, buffer + match[1].rm_so);
            } else if (regexec(&regexCompiled_pname_hex, buffer, 2, match, 0) == 0) {
                match_size = match[1].rm_eo - match[1].rm_so;
                char *decoded_buffer = decode_hex_buffer_2_ascii_buffer(buffer + match[1].rm_so, match_size);
                if (decoded_buffer) {
                    const int decoded_length = match_size / 2;
                    os_malloc(decoded_length + 1, w_evt->process_name);
                    snprintf(w_evt->process_name, decoded_length + 1, "%.*s", decoded_length, decoded_buffer);
                    os_free(decoded_buffer);
                } else {
                    merror("Error found while decoding HEX bufer: '%.*s'", match_size, buffer + match[1].rm_so);
                }

            }

            // cwd
            if(regexec(&regexCompiled_cwd, buffer, 2, match, 0) == 0) {
                match_size = match[1].rm_eo - match[1].rm_so;
                os_malloc(match_size + 1, cwd);
                snprintf (cwd, match_size +1, "%.*s", match_size, buffer + match[1].rm_so);
            } else if (regexec(&regexCompiled_cwd_hex, buffer, 2, match, 0) == 0) {
                match_size = match[1].rm_eo - match[1].rm_so;
                char *decoded_buffer = decode_hex_buffer_2_ascii_buffer(buffer + match[1].rm_so, match_size);
                if (decoded_buffer) {
                    const int decoded_length = match_size / 2;
                    os_malloc(decoded_length + 1, cwd);
                    snprintf(cwd, decoded_length + 1, "%.*s", decoded_length, decoded_buffer);
                    os_free(decoded_buffer);
                } else {
                    merror("Error found while decoding HEX bufer: '%.*s'", match_size, buffer + match[1].rm_so);
                }
            }

            // path0
            if(regexec(&regexCompiled_path0, buffer, 2, match, 0) == 0) {
                match_size = match[1].rm_eo - match[1].rm_so;
                os_malloc(match_size + 1, path0);
                snprintf (path0, match_size +1, "%.*s", match_size, buffer + match[1].rm_so);
            } else if (regexec(&regexCompiled_path0_hex, buffer, 2, match, 0) == 0) {
                match_size = match[1].rm_eo - match[1].rm_so;
                char *decoded_buffer = decode_hex_buffer_2_ascii_buffer(buffer + match[1].rm_so, match_size);
                if (decoded_buffer) {
                    const int decoded_length = match_size / 2;
                    os_malloc(decoded_length + 1, path0);
                    snprintf(path0, decoded_length + 1, "%.*s", decoded_length, decoded_buffer);
                    os_free(decoded_buffer);
                } else {
                    merror("Error found while decoding HEX bufer: '%.*s'", match_size, buffer + match[1].rm_so);
                }
            }

            // path1
            if(regexec(&regexCompiled_path1, buffer, 2, match, 0) == 0) {
                match_size = match[1].rm_eo - match[1].rm_so;
                os_malloc(match_size + 1, path1);
                snprintf (path1, match_size +1, "%.*s", match_size, buffer + match[1].rm_so);
            } else if (regexec(&regexCompiled_path1_hex, buffer, 2, match, 0) == 0) {
                match_size = match[1].rm_eo - match[1].rm_so;
                char *decoded_buffer = decode_hex_buffer_2_ascii_buffer(buffer + match[1].rm_so, match_size);
                if (decoded_buffer) {
                    const int decoded_length = match_size / 2;
                    os_malloc(decoded_length + 1, path1);
                    snprintf(path1, decoded_length + 1, "%.*s", decoded_length, decoded_buffer);
                    os_free(decoded_buffer);
                } else {
                    merror("Error found while decoding HEX bufer: '%.*s'", match_size, buffer + match[1].rm_so);
                }
            }

            // inode
            if(regexec(&regexCompiled_inode, buffer, 2, match, 0) == 0) {
                match_size = match[1].rm_eo - match[1].rm_so;
                os_malloc(match_size + 1, w_evt->inode);
                snprintf (w_evt->inode, match_size + 1, "%.*s", match_size, buffer + match[1].rm_so);
            }
            // dev
            if(regexec(&regexCompiled_dev, buffer, 2, match, 0) == 0) {
                match_size = match[1].rm_eo - match[1].rm_so;
                os_malloc(match_size + 1, dev);
                snprintf (dev, match_size +1, "%.*s", match_size, buffer + match[1].rm_so);

                char *aux = wstr_chr(dev, ':');

                if (aux) {
                    *(aux++) = '\0';

                    os_calloc(OS_SIZE_64, sizeof(char), w_evt->dev);
                    snprintf(w_evt->dev, OS_SIZE_64, "%s%s", dev, aux);
                    snprintf(w_evt->dev, OS_SIZE_64, "%ld", strtol(w_evt->dev, NULL, 16));
                } else {
                    merror("Couldn't decode device chunk of audit log: colon not found in this string: \"%s\".", dev);
                }

                free(dev);
            }

            // TODO: Verify all case events
            // TODO: Should we consider the w_evt->path if !w_evt->inode?
            switch(items) {

                case 1:
                    if (cwd && path0) {
                        if (file_path = gen_audit_path(cwd, path0, NULL), file_path) {
                            w_evt->path = file_path;
                            mdebug2(FIM_AUDIT_EVENT
                                (w_evt->user_name)?w_evt->user_name:"",
                                (w_evt->audit_name)?w_evt->audit_name:"",
                                (w_evt->effective_name)?w_evt->effective_name:"",
                                (w_evt->group_name)?w_evt->group_name:"",
                                w_evt->process_id,
                                w_evt->ppid,
                                (w_evt->inode)?w_evt->inode:"",
                                (w_evt->path)?w_evt->path:"",
                                (w_evt->process_name)?w_evt->process_name:"");

                            if (w_evt->inode) {
                                fim_audit_inode_event(w_evt);
                            }
                        }
                    }
                    break;
                case 2:
                    if (cwd && path0 && path1) {
                        if (file_path = gen_audit_path(cwd, path0, path1), file_path) {
                            w_evt->path = file_path;
                            mdebug2(FIM_AUDIT_EVENT
                                (w_evt->user_name)?w_evt->user_name:"",
                                (w_evt->audit_name)?w_evt->audit_name:"",
                                (w_evt->effective_name)?w_evt->effective_name:"",
                                (w_evt->group_name)?w_evt->group_name:"",
                                w_evt->process_id,
                                w_evt->ppid,
                                (w_evt->inode)?w_evt->inode:"",
                                (w_evt->path)?w_evt->path:"",
                                (w_evt->process_name)?w_evt->process_name:"");

                            char *real_path = NULL;
                            os_calloc(PATH_MAX + 2, sizeof(char), real_path);
                            if (realpath(w_evt->path, real_path), !real_path) {
                                mdebug1(FIM_CHECK_LINK_REALPATH, w_evt->path);
                                break;
                            }

                            free(file_path);
                            w_evt->path = real_path;

                            if (w_evt->inode) {
                                fim_audit_inode_event(w_evt);
                            }
                        }
                    }
                    break;
                case 3:
                    // path2
                    if(regexec(&regexCompiled_path2, buffer, 2, match, 0) == 0) {
                        match_size = match[1].rm_eo - match[1].rm_so;
                        os_malloc(match_size + 1, path2);
                        snprintf (path2, match_size + 1, "%.*s", match_size, buffer + match[1].rm_so);
                    } else if (regexec(&regexCompiled_path2_hex, buffer, 2, match, 0) == 0) {
                        match_size = match[1].rm_eo - match[1].rm_so;
                        char * decoded_buffer = decode_hex_buffer_2_ascii_buffer(buffer + match[1].rm_so, match_size);
                        if (decoded_buffer) {
                            const int decoded_length = match_size / 2;
                            os_malloc(decoded_length + 1, path2);
                            snprintf (path2, decoded_length + 1, "%.*s", decoded_length, decoded_buffer);
                            os_free(decoded_buffer);
                        } else {
                            merror("Error found while decoding HEX bufer: '%.*s'", match_size, buffer + match[1].rm_so);
                        }
                    }

                    if (cwd && path1 && path2) {
                        if (file_path = gen_audit_path(cwd, path1, path2), file_path) {
                            w_evt->path = file_path;
                            mdebug2(FIM_AUDIT_EVENT
                                (w_evt->user_name)?w_evt->user_name:"",
                                (w_evt->audit_name)?w_evt->audit_name:"",
                                (w_evt->effective_name)?w_evt->effective_name:"",
                                (w_evt->group_name)?w_evt->group_name:"",
                                w_evt->process_id,
                                w_evt->ppid,
                                (w_evt->inode)?w_evt->inode:"",
                                (w_evt->path)?w_evt->path:"",
                                (w_evt->process_name)?w_evt->process_name:"");

                            if (w_evt->inode) {
                                fim_audit_inode_event(w_evt);
                            }
                        }
                    }
                    free(path2);
                    break;
                case 4:
                    // path2
                    if(regexec(&regexCompiled_path2, buffer, 2, match, 0) == 0) {
                        match_size = match[1].rm_eo - match[1].rm_so;
                        os_malloc(match_size + 1, path2);
                        snprintf (path2, match_size + 1, "%.*s", match_size, buffer + match[1].rm_so);
                    } else if (regexec(&regexCompiled_path2_hex, buffer, 2, match, 0) == 0) {
                        match_size = match[1].rm_eo - match[1].rm_so;
                        char *decoded_buffer = decode_hex_buffer_2_ascii_buffer(buffer + match[1].rm_so, match_size);
                        if (decoded_buffer) {
                            const int decoded_length = match_size / 2;
                            os_malloc(decoded_length + 1, path2);
                            snprintf (path2, decoded_length + 1, "%.*s", decoded_length, decoded_buffer);
                            os_free(decoded_buffer);
                        } else {
                            merror("Error found while decoding HEX bufer: '%.*s'", match_size, buffer + match[1].rm_so);
                        }
                    }

                    // path3
                    if(regexec(&regexCompiled_path3, buffer, 2, match, 0) == 0) {
                        match_size = match[1].rm_eo - match[1].rm_so;
                        os_malloc(match_size + 1, path3);
                        snprintf (path3, match_size +1, "%.*s", match_size, buffer + match[1].rm_so);
                    } else if (regexec(&regexCompiled_path3_hex, buffer, 2, match, 0) == 0) {
                        match_size = match[1].rm_eo - match[1].rm_so;
                        char *decoded_buffer = decode_hex_buffer_2_ascii_buffer(buffer + match[1].rm_so, match_size);
                        if (decoded_buffer) {
                            const int decoded_length = match_size / 2;
                            os_malloc(decoded_length + 1, path3);
                            snprintf (path3, decoded_length + 1, "%.*s", decoded_length, decoded_buffer);
                            os_free(decoded_buffer);
                        } else {
                            merror("Error found while decoding HEX bufer: '%.*s'", match_size, buffer + match[1].rm_so);
                        }
                    }

                    if (cwd && path0 && path1 && path2 && path3) {
                        // Send event 1/2
                        char *file_path1;
                        if (file_path1 = gen_audit_path(cwd, path0, path2), file_path1) {
                            w_evt->path = file_path1;
                            mdebug2(FIM_AUDIT_EVENT1
                                (w_evt->user_name)?w_evt->user_name:"",
                                (w_evt->audit_name)?w_evt->audit_name:"",
                                (w_evt->effective_name)?w_evt->effective_name:"",
                                (w_evt->group_name)?w_evt->group_name:"",
                                w_evt->process_id,
                                w_evt->ppid,
                                (w_evt->inode)?w_evt->inode:"",
                                (w_evt->path)?w_evt->path:"",
                                (w_evt->process_name)?w_evt->process_name:"");

                            if (w_evt->inode) {
                                fim_audit_inode_event(w_evt);
                            }
                            free(file_path1);
                            w_evt->path = NULL;
                        }

                        // Send event 2/2
                        char *file_path2;
                        if (file_path2 = gen_audit_path(cwd, path1, path3), file_path2) {
                            w_evt->path = file_path2;
                            mdebug2(FIM_AUDIT_EVENT2
                                (w_evt->user_name)?w_evt->user_name:"",
                                (w_evt->audit_name)?w_evt->audit_name:"",
                                (w_evt->effective_name)?w_evt->effective_name:"",
                                (w_evt->group_name)?w_evt->group_name:"",
                                w_evt->process_id,
                                w_evt->ppid,
                                (w_evt->inode)?w_evt->inode:"",
                                (w_evt->path)?w_evt->path:"",
                                (w_evt->process_name)?w_evt->process_name:"");

                            if (w_evt->inode) {
                                fim_audit_inode_event(w_evt);
                            }
                        }
                    }
                    free(path2);
                    free(path3);
                    break;
                case 5:
                    // path4
                    if(regexec(&regexCompiled_path4, buffer, 2, match, 0) == 0) {
                        match_size = match[1].rm_eo - match[1].rm_so;
                        os_malloc(match_size + 1, path4);
                        snprintf (path4, match_size + 1, "%.*s", match_size, buffer + match[1].rm_so);
                    }  else if (regexec(&regexCompiled_path4_hex, buffer, 2, match, 0) == 0) {
                        match_size = match[1].rm_eo - match[1].rm_so;
                        char *decoded_buffer = decode_hex_buffer_2_ascii_buffer(buffer + match[1].rm_so, match_size);
                        if (decoded_buffer) {
                            const int decoded_length = match_size / 2;
                            os_malloc(decoded_length + 1, path4);
                            snprintf (path4, decoded_length + 1, "%.*s", decoded_length, decoded_buffer);
                            os_free(decoded_buffer);
                        } else {
                            merror("Error found while decoding HEX bufer: '%.*s'", match_size, buffer + match[1].rm_so);
                        }
                    }

                    if (cwd && path1 && path4) {
                        char *file_path;
                        if (file_path = gen_audit_path(cwd, path1, path4), file_path) {
                            w_evt->path = file_path;
                            mdebug2(FIM_AUDIT_EVENT
                                (w_evt->user_name)?w_evt->user_name:"",
                                (w_evt->audit_name)?w_evt->audit_name:"",
                                (w_evt->effective_name)?w_evt->effective_name:"",
                                (w_evt->group_name)?w_evt->group_name:"",
                                w_evt->process_id,
                                w_evt->ppid,
                                (w_evt->inode)?w_evt->inode:"",
                                (w_evt->path)?w_evt->path:"",
                                (w_evt->process_name)?w_evt->process_name:"");

                            if (w_evt->inode) {
                                fim_audit_inode_event(w_evt);
                            }
                        }
                    }
                    free(path4);
                    break;
            }
            free(cwd);
            free(path0);
            free(path1);
            free_whodata_event(w_evt);
        }
        break;
    case 3:
        if(regexec(&regexCompiled_syscall, buffer, 2, match, 0) == 0) {
            match_size = match[1].rm_eo - match[1].rm_so;
            char *syscall = NULL;
            os_malloc(match_size + 1, syscall);
            snprintf (syscall, match_size +1, "%.*s", match_size, buffer + match[1].rm_so);
            if(!strcmp(syscall, "2") || !strcmp(syscall, "257")
                || !strcmp(syscall, "5") || !strcmp(syscall, "295")) {
                // x86_64: 2 open
                // x86_64: 257 openat
                // i686: 5 open
                // i686: 295 openat
                mdebug2(FIM_HEALTHCHECK_CREATE, syscall);
                audit_health_check_creation = 1;
            } else if(!strcmp(syscall, "87") || !strcmp(syscall, "263")
                || !strcmp(syscall, "10") || !strcmp(syscall, "301")) {
                // x86_64: 87 unlink
                // x86_64: 263 unlinkat
                // i686: 10 unlink
                // i686: 301 unlinkat
                mdebug2(FIM_HEALTHCHECK_DELETE, syscall);
                audit_health_check_deletion = 1;
            } else {
                mdebug2(FIM_HEALTHCHECK_UNRECOGNIZED_EVENT, syscall);
            }
            os_free(syscall);
        }
    }
}


void audit_reload_rules(void) {
    mdebug1(FIM_AUDIT_RELOADING_RULES);
    int rules_added = add_audit_rules_syscheck();
    mdebug1(FIM_AUDIT_RELOADED_RULES, rules_added);
}


void *audit_reload_thread() {

    sleep(RELOAD_RULES_INTERVAL);
    while (audit_thread_active) {
        // Reload rules
        audit_reload_rules();
        sleep(RELOAD_RULES_INTERVAL);
    }

    return NULL;
}


void *audit_healthcheck_thread(int *audit_sock) {

    w_mutex_lock(&audit_hc_mutex);
    hc_thread_active = 1;
    w_cond_signal(&audit_hc_started);
    w_mutex_unlock(&audit_hc_mutex);

    mdebug2(FIM_HEALTHCHECK_THREAD_ATIVE);

    audit_read_events(audit_sock, HEALTHCHECK_MODE);

    mdebug2(FIM_HEALTHCHECK_THREAD_FINISED);

    return NULL;
}


void * audit_main(int *audit_sock) {
    count_reload_retries = 0;

    w_mutex_lock(&audit_mutex);
    audit_thread_active = 1;
    w_cond_signal(&audit_thread_started);

    while (!audit_db_consistency_flag) {
        w_cond_wait(&audit_db_consistency, &audit_mutex);
    }

    w_mutex_unlock(&audit_mutex);

    // Start rules reloading thread
    w_create_thread(audit_reload_thread, NULL);

    minfo(FIM_WHODATA_STARTED);

    // Read events
    audit_read_events(audit_sock, READING_MODE);

    // Auditd is not runnig or socket closed.
    mdebug1(FIM_AUDIT_THREAD_STOPED);
    close(*audit_sock);

    regfree(&regexCompiled_uid);
    regfree(&regexCompiled_auid);
    regfree(&regexCompiled_euid);
    regfree(&regexCompiled_gid);
    regfree(&regexCompiled_pid);
    regfree(&regexCompiled_ppid);
    regfree(&regexCompiled_cwd);
    regfree(&regexCompiled_path0);
    regfree(&regexCompiled_path1);
    regfree(&regexCompiled_path2);
    regfree(&regexCompiled_path3);
    regfree(&regexCompiled_path4);
    regfree(&regexCompiled_pname);
    regfree(&regexCompiled_items);
    regfree(&regexCompiled_inode);

    regfree(&regexCompiled_cwd_hex);
    regfree(&regexCompiled_pname_hex);
    regfree(&regexCompiled_path0_hex);
    regfree(&regexCompiled_path1_hex);
    regfree(&regexCompiled_path2_hex);
    regfree(&regexCompiled_path3_hex);
    regfree(&regexCompiled_path4_hex);

    // Change Audit monitored folders to Inotify.
    int i;
    w_mutex_lock(&audit_rules_mutex);
    if (audit_added_dirs) {
        for (i = 0; i < W_Vector_length(audit_added_dirs); i++) {
            char *path;
            os_strdup(W_Vector_get(audit_added_dirs, i), path);
            int pos = fim_configuration_directory(path, "file");

            syscheck.opts[pos] &= ~ WHODATA_ACTIVE;
            syscheck.opts[pos] |= REALTIME_ACTIVE;

            realtime_adddir(path, 0);
            os_free(path);
        }
        W_Vector_free(audit_added_dirs);
    }
    w_mutex_unlock(&audit_rules_mutex);

    // Clean Audit added rules.
    clean_rules();

    return NULL;
}


void audit_read_events(int *audit_sock, int mode) {
    size_t byteRead;
    char * cache;
    char * cache_id = NULL;
    char * line;
    char * endline;
    size_t cache_i = 0;
    size_t buffer_i = 0; // Buffer offset
    size_t len;
    fd_set fdset;
    struct timeval timeout;
    count_reload_retries = 0;
    int conn_retries;

    char *buffer;
    os_malloc(BUF_SIZE * sizeof(char), buffer);
    os_malloc(BUF_SIZE, cache);

    while ((mode == READING_MODE && audit_thread_active)
       || (mode == HEALTHCHECK_MODE && hc_thread_active)) {
        FD_ZERO(&fdset);
        FD_SET(*audit_sock, &fdset);

        timeout.tv_sec = 1;
        timeout.tv_usec = 0;

        switch (select(*audit_sock + 1, &fdset, NULL, NULL, &timeout)) {
        case -1:
            merror(SELECT_ERROR, errno, strerror(errno));
            sleep(1);
            continue;

        case 0:
            if (cache_i) {
                // Flush cache
                audit_parse(cache);
                cache_i = 0;
            }

            continue;

        default:
            if ((mode == READING_MODE && !audit_thread_active) ||
                (mode == HEALTHCHECK_MODE && !hc_thread_active)) {
                continue;
            }

            break;
        }

        if (byteRead = recv(*audit_sock, buffer + buffer_i, BUF_SIZE - buffer_i - 1, 0), !byteRead) {
            // Connection closed
            mwarn(FIM_WARN_AUDIT_CONNECTION_CLOSED);
            // Reconnect
            conn_retries = 0;
            sleep(1);
            minfo(FIM_AUDIT_RECONNECT, ++conn_retries);
            *audit_sock = init_auditd_socket();
            while (conn_retries < MAX_CONN_RETRIES && *audit_sock < 0) {
                minfo(FIM_AUDIT_RECONNECT, ++conn_retries);
                sleep(1);
                *audit_sock = init_auditd_socket();
            }
            if (*audit_sock >= 0) {
                minfo(FIM_AUDIT_CONNECT);
                // Reload rules
                audit_reload_rules();
                continue;
            }
            // Send alert
            char msg_alert[512 + 1];
            snprintf(msg_alert, 512, "ossec: Audit: Connection closed");
            SendMSG(syscheck.queue, msg_alert, "syscheck", LOCALFILE_MQ);
            break;
        }

        buffer[buffer_i += byteRead] = '\0';

        // Find first endline

        if (endline = strchr(buffer, '\n'), !endline) {
            // No complete line yet.
            continue;
        }

        // Get all the lines
        line = buffer;

        char * id;

        do {
            *endline = '\0';

            if (id = audit_get_id(line), id) {
                // If there was cached data and the ID is different, parse cache first

                if (cache_id && strcmp(cache_id, id) && cache_i) {
                    audit_parse(cache);
                    cache_i = 0;
                }

                // Append to cache
                len = endline - line;
                if (cache_i + len + 1 <= BUF_SIZE) {
                    strncpy(cache + cache_i, line, len);
                    cache_i += len;
                    cache[cache_i++] = '\n';
                    cache[cache_i] = '\0';
                } else {
                    merror(FIM_ERROR_WHODATA_EVENT_TOOLONG);
                }

                free(cache_id);
                cache_id = id;
            } else {
                merror(FIM_ERROR_WHODATA_GETID, line);
            }

            line = endline + 1;
        } while (*line && (endline = strchr(line, '\n'), endline));

        // If some data remains in the buffer, move it to the beginning

        if (*line) {
            buffer_i = strlen(line);
            memmove(buffer, line, buffer_i);
        } else {
            buffer_i = 0;
        }

    }

    free(cache_id);
    free(cache);
    free(buffer);
}


void clean_rules(void) {
    int i;
    w_mutex_lock(&audit_mutex);
    audit_thread_active = 0;

    if (audit_added_rules) {
        mdebug2(FIM_AUDIT_DELETE_RULE);
        for (i = 0; i < W_Vector_length(audit_added_rules); i++) {
            audit_delete_rule(W_Vector_get(audit_added_rules, i), AUDIT_KEY);
        }
        W_Vector_free(audit_added_rules);
        audit_added_rules = NULL;
    }
    w_mutex_unlock(&audit_mutex);
}


int filterkey_audit_events(char *buffer) {
    int i = 0;
    char logkey1[OS_SIZE_256] = {0};
    char logkey2[OS_SIZE_256] = {0};

    snprintf(logkey1, OS_SIZE_256, "key=\"%s\"", AUDIT_KEY);
    if (strstr(buffer, logkey1)) {
        mdebug2(FIM_AUDIT_MATCH_KEY, logkey1);
        return 1;
    }

    snprintf(logkey1, OS_SIZE_256, "key=\"%s\"", AUDIT_HEALTHCHECK_KEY);
    if (strstr(buffer, logkey1)) {
        mdebug2(FIM_AUDIT_MATCH_KEY, logkey1);
        return 3;
    }

    while (syscheck.audit_key[i]) {
        snprintf(logkey1, OS_SIZE_256, "key=\"%s\"", syscheck.audit_key[i]);
        snprintf(logkey2, OS_SIZE_256, "key=%s", syscheck.audit_key[i]);
        if (strstr(buffer, logkey1) || strstr(buffer, logkey2)) {
            mdebug2(FIM_AUDIT_MATCH_KEY, logkey1);
            return 2;
        }
        i++;
    }
    return 0;
}


// Audit healthcheck before starting the main thread
int audit_health_check(int audit_socket) {
    int retval;
    FILE *fp;
    audit_health_check_creation = 0;
    audit_health_check_deletion = 0;
    unsigned int timer = 10;

    if(retval = audit_add_rule(AUDIT_HEALTHCHECK_DIR, AUDIT_HEALTHCHECK_KEY), retval <= 0 && retval != -17) { // -17 Means audit rule exist EEXIST
        mdebug1(FIM_AUDIT_HEALTHCHECK_RULE);
        goto exit_err;
    }

    mdebug1(FIM_AUDIT_HEALTHCHECK_START);

    w_cond_init(&audit_hc_started, NULL);

    // Start reading thread
    w_create_thread(audit_healthcheck_thread, &audit_socket);

    w_mutex_lock(&audit_hc_mutex);
    while (!hc_thread_active)
        w_cond_wait(&audit_hc_started, &audit_hc_mutex);
    w_mutex_unlock(&audit_hc_mutex);

    // Create a file
    fp = fopen(AUDIT_HEALTHCHECK_FILE, "w");

    if(!fp) {
        mdebug1(FIM_AUDIT_HEALTHCHECK_FILE);
        goto exit_err;
    }
    fclose(fp);

    /*
     * This is a workaround to fix the whodata mode init when is restarted unexpectedly
     * *********************************************************************************
     */

    sleep(1);

    fp = fopen(AUDIT_HEALTHCHECK_FILE, "w");

    if(!fp) {
        mdebug1(FIM_AUDIT_HEALTHCHECK_FILE);
        goto exit_err;
    }
    fclose(fp);

    mdebug2(FIM_HEALTHCHECK_WAIT_CREATE);
    sleep(1);

    /*
     * *********************************************************************************
     */

    while (!audit_health_check_creation && timer > 0) {
        sleep(1);
        timer--;
    }
    if (!audit_health_check_creation) {
        mdebug1("error: audit_health_check_creation");
        goto exit_err;
    }

    mdebug2(FIM_HEALTHCHECK_CREATE_RECEIVE);
    mdebug2(FIM_HEALTHCHECK_WAIT_DELETE);

    // Delete that file
    unlink(AUDIT_HEALTHCHECK_FILE);

    timer = 10;
    while (!audit_health_check_deletion && timer > 0) {
        sleep(1);
        timer--;
    }
    if (!audit_health_check_deletion) {
        goto exit_err;
    }

    mdebug2(FIM_HEALTHCHECK_DELETE_RECEIVE);

    if(retval = audit_delete_rule(AUDIT_HEALTHCHECK_DIR, AUDIT_HEALTHCHECK_KEY), retval <= 0){
        mdebug1(FIM_HEALTHCHECK_CHECK_RULE);
    }
    hc_thread_active = 0;

    mdebug2(FIM_HEALTHCHECK_SUCCESS);

    return 0;

exit_err:
    if(retval = audit_delete_rule(AUDIT_HEALTHCHECK_DIR, AUDIT_HEALTHCHECK_KEY), retval <= 0){
        mdebug1(FIM_HEALTHCHECK_CHECK_RULE);
    }
    hc_thread_active = 0;
    return -1;

}

#endif
#endif<|MERGE_RESOLUTION|>--- conflicted
+++ resolved
@@ -174,13 +174,9 @@
             if (symlink(AUDIT_CONF_FILE, audit_path) == 0) {
                 break;
             }
-<<<<<<< HEAD
-
-        default: // Fallthrough
-=======
+
         // Fallthrough
         default:
->>>>>>> e3465209
             merror(LINK_ERROR, audit_path, AUDIT_CONF_FILE, errno, strerror(errno));
             return -1;
         }
