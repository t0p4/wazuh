/*
 * Wazuh Module for System inventory for Linux
 * Copyright (C) 2015-2019, Wazuh Inc.
 * Aug, 2017.
 *
 * This program is a free software; you can redistribute it
 * and/or modify it under the terms of the GNU General Public
 * License (version 2) as published by the FSF - Free Software
 * Foundation.
*/

#include "syscollector.h"

#if defined(__linux__) || defined(__MACH__) || defined (__FreeBSD__) || defined (__OpenBSD__)
#include <ifaddrs.h>
#include <net/if.h>
#endif

#if defined(__linux__)

#include <stdio.h>
#include <string.h>
#include <sys/ioctl.h>
#include <net/if_arp.h>
#include <netinet/tcp.h>
#include <linux/if_packet.h>
#include "external/procps/readproc.h"
#include "external/libdb/build_unix/db.h"

hw_info *get_system_linux();                    // Get system information
char* get_serial_number();                      // Get Motherboard serial number
char* get_if_type(char *ifa_name);              // Get interface type
char* get_oper_state(char *ifa_name);           // Get operational state
char* get_mtu(char *ifa_name);                  // Get MTU
char* check_dhcp(char *ifa_name, int family);   // Check DHCP status for network interfaces
char* get_default_gateway(char *ifa_name);      // Get Default Gateway for network interfaces

// Get port state

char* get_port_state(int state){

    char *port_state;
    os_calloc(STATE_LENGTH, sizeof(char), port_state);

    switch(state){
        case TCP_ESTABLISHED:
            snprintf(port_state, STATE_LENGTH, "%s", "established");
            break;
        case TCP_SYN_SENT:
            snprintf(port_state, STATE_LENGTH, "%s", "syn_sent");
            break;
        case TCP_SYN_RECV:
            snprintf(port_state, STATE_LENGTH, "%s", "syn_recv");
            break;
        case TCP_FIN_WAIT1:
            snprintf(port_state, STATE_LENGTH, "%s", "fin_wait1");
            break;
        case TCP_FIN_WAIT2:
            snprintf(port_state, STATE_LENGTH, "%s", "fin_wait2");
            break;
        case TCP_TIME_WAIT:
            snprintf(port_state, STATE_LENGTH, "%s", "time_wait");
            break;
        case TCP_CLOSE:
            snprintf(port_state, STATE_LENGTH, "%s", "close");
            break;
        case TCP_CLOSE_WAIT:
            snprintf(port_state, STATE_LENGTH, "%s", "close_wait");
            break;
        case TCP_LAST_ACK:
            snprintf(port_state, STATE_LENGTH, "%s", "last_ack");
            break;
        case TCP_LISTEN:
            snprintf(port_state, STATE_LENGTH, "%s", "listening");
            break;
        case TCP_CLOSING:
            snprintf(port_state, STATE_LENGTH, "%s", "closing");
            break;
        default:
            snprintf(port_state, STATE_LENGTH, "%s", "unknown");
            break;
    }
    return port_state;
}

// Get opened ports related to IPv4 sockets

void get_ipv4_ports(int queue_fd, const char* LOCATION, const char* protocol, int random_id, const char* timestamp, int check_all){

    unsigned long rxq, txq, time_len, retr, inode;
    int local_port, rem_port, d, state, uid, timer_run, timeout;
    int local_addr, rem_addr;
    struct in_addr local, remote;
    char *laddress, *raddress;
    char read_buff[OS_MAXSTR];
    char file[OS_MAXSTR];
    FILE *fp;
    int first_line = 1;
    int listening;

    // Define time to sleep between messages sent
    int usec = 1000000 / wm_max_eps;

    snprintf(file, OS_MAXSTR, "%s%s", WM_SYS_NET_DIR, protocol);

    os_calloc(NI_MAXHOST, sizeof(char), laddress);
    os_calloc(NI_MAXHOST, sizeof(char), raddress);

    memset(read_buff, 0, OS_MAXSTR);

    if ((fp = fopen(file, "r"))){

        while(fgets(read_buff, OS_MAXSTR - 1, fp) != NULL){

            listening = 0;

            if (first_line){
                first_line = 0;
                continue;
            }

            sscanf(read_buff,
                "%d: %8X:%X %8X:%X %X %lX:%lX %X:%lX %lX %d %d %lu %*s\n",
                &d, &local_addr, &local_port, &rem_addr, &rem_port, &state, &txq, &rxq,
                &timer_run, &time_len, &retr, &uid, &timeout, &inode);

            local.s_addr = local_addr;
            remote.s_addr = rem_addr;

            snprintf(laddress, NI_MAXHOST, "%s", inet_ntoa(local));
            snprintf(raddress, NI_MAXHOST, "%s", inet_ntoa(remote));

            cJSON *object = cJSON_CreateObject();
            cJSON *port = cJSON_CreateObject();
            cJSON_AddStringToObject(object, "type", "port");
            cJSON_AddNumberToObject(object, "ID", random_id);
            cJSON_AddStringToObject(object, "timestamp", timestamp);
            cJSON_AddItemToObject(object, "port", port);
            cJSON_AddStringToObject(port, "protocol", protocol);
            cJSON_AddStringToObject(port, "local_ip", laddress);
            cJSON_AddNumberToObject(port, "local_port", local_port);
            cJSON_AddStringToObject(port, "remote_ip", raddress);
            cJSON_AddNumberToObject(port, "remote_port", rem_port);
            cJSON_AddNumberToObject(port, "tx_queue", txq);
            cJSON_AddNumberToObject(port, "rx_queue", rxq);
            cJSON_AddNumberToObject(port, "inode", inode);

            if (!strncmp(protocol, "tcp", 3)){
                char *port_state;
                port_state = get_port_state(state);
                cJSON_AddStringToObject(port, "state", port_state);
                if (!strcmp(port_state, "listening")) {
                    listening = 1;
                }
                free(port_state);
            }

            if (check_all || listening) {

                char *string;
                string = cJSON_PrintUnformatted(object);
                mtdebug2(WM_SYS_LOGTAG, "sys_ports_linux() sending '%s'", string);
                wm_sendmsg(usec, queue_fd, string, LOCATION, SYSCOLLECTOR_MQ);
                cJSON_Delete(object);
                free(string);

            } else
                cJSON_Delete(object);

        }
        fclose(fp);
    }else{
        mterror(WM_SYS_LOGTAG, "Unable to get list of %s opened ports.", protocol);
    }
    free(laddress);
    free(raddress);
}

// Get opened ports related to IPv6 sockets

void get_ipv6_ports(int queue_fd, const char* LOCATION, const char* protocol, int random_id, const char * timestamp, int check_all){

    unsigned long rxq, txq, time_len, retr, inode;
    int local_port, rem_port, d, state, uid, timer_run, timeout;
    char local_addr[ADDR6_LENGTH], rem_addr[ADDR6_LENGTH];
    char laddress[INET6_ADDRSTRLEN];
    char raddress[INET6_ADDRSTRLEN];
    struct in6_addr local;
    struct in6_addr rem;
    char read_buff[OS_MAXSTR];
    char file[PATH_LENGTH];
    FILE *fp;
    int first_line = 1;
    int listening;

    // Define time to sleep between messages sent
    int usec = 1000000 / wm_max_eps;

    snprintf(file, PATH_LENGTH - 1, "%s%s", WM_SYS_NET_DIR, protocol);
    memset(read_buff, 0, OS_MAXSTR);

    if ((fp = fopen(file, "r"))){

        while(fgets(read_buff, OS_MAXSTR - 1, fp) != NULL){

            listening = 0;

            if (first_line){
                first_line = 0;
                continue;
            }

            sscanf(read_buff,
                "%d: %64[0-9A-Fa-f]:%X %64[0-9A-Fa-f]:%X %X %lX:%lX %X:%lX %lX %d %d %lu %*s\n",
                &d, local_addr, &local_port, rem_addr, &rem_port, &state, &txq, &rxq,
                &timer_run, &time_len, &retr, &uid, &timeout, &inode);

            sscanf(local_addr, "%08X%08X%08X%08X",
                &local.s6_addr32[0], &local.s6_addr32[1],
                &local.s6_addr32[2], &local.s6_addr32[3]);
            inet_ntop(AF_INET6, &local, laddress, sizeof(laddress));

            sscanf(rem_addr, "%08X%08X%08X%08X",
                &rem.s6_addr32[0], &rem.s6_addr32[1],
                &rem.s6_addr32[2], &rem.s6_addr32[3]);
            inet_ntop(AF_INET6, &rem, raddress, sizeof(raddress));

            cJSON *object = cJSON_CreateObject();
            cJSON *port = cJSON_CreateObject();
            cJSON_AddStringToObject(object, "type", "port");
            cJSON_AddNumberToObject(object, "ID", random_id);
            cJSON_AddStringToObject(object, "timestamp", timestamp);
            cJSON_AddItemToObject(object, "port", port);
            cJSON_AddStringToObject(port, "protocol", protocol);
            cJSON_AddStringToObject(port, "local_ip", laddress);
            cJSON_AddNumberToObject(port, "local_port", local_port);
            cJSON_AddStringToObject(port, "remote_ip", raddress);
            cJSON_AddNumberToObject(port, "remote_port", rem_port);
            cJSON_AddNumberToObject(port, "tx_queue", txq);
            cJSON_AddNumberToObject(port, "rx_queue", rxq);
            cJSON_AddNumberToObject(port, "inode", inode);

            if (!strncmp(protocol, "tcp6", 4)){
                char *port_state;
                port_state = get_port_state(state);
                cJSON_AddStringToObject(port, "state", port_state);
                if (!strcmp(port_state, "listening")) {
                    listening = 1;
                }
                free(port_state);
            }

            if (check_all || listening) {

                char *string;
                string = cJSON_PrintUnformatted(object);
                mtdebug2(WM_SYS_LOGTAG, "sys_ports_linux() sending '%s'", string);
                wm_sendmsg(usec, queue_fd, string, LOCATION, SYSCOLLECTOR_MQ);
                cJSON_Delete(object);
                free(string);

            } else
                cJSON_Delete(object);

        }
        fclose(fp);
    }else{
        mterror(WM_SYS_LOGTAG, "Unable to get list of %s opened ports.", protocol);
    }
}

// Opened ports inventory

void sys_ports_linux(int queue_fd, const char* WM_SYS_LOCATION, int check_all){

    char *protocol;
    int random_id = os_random();
    char *timestamp;

    timestamp = w_get_timestamp(time(NULL));

    if (random_id < 0)
        random_id = -random_id;

    mtdebug1(WM_SYS_LOGTAG, "Starting ports inventory.");

    os_calloc(PROTO_LENGTH + 1, sizeof(char), protocol);

    /* TCP opened ports inventory */
    snprintf(protocol, PROTO_LENGTH, "%s", "tcp");
    get_ipv4_ports(queue_fd, WM_SYS_LOCATION, protocol, random_id, timestamp, check_all);

    if (check_all) {
        /* UDP opened ports inventory */
        snprintf(protocol, PROTO_LENGTH, "%s", "udp");
        get_ipv4_ports(queue_fd, WM_SYS_LOCATION, protocol, random_id, timestamp, check_all);
    }

    /* TCP6 opened ports inventory */
    snprintf(protocol, PROTO_LENGTH, "%s", "tcp6");
    get_ipv6_ports(queue_fd, WM_SYS_LOCATION, protocol, random_id, timestamp, check_all);

    if (check_all) {
        /* UDP6 opened ports inventory */
        snprintf(protocol, PROTO_LENGTH, "%s", "udp6");
        get_ipv6_ports(queue_fd, WM_SYS_LOCATION, protocol, random_id, timestamp, check_all);
    }

    free(protocol);

    cJSON *object = cJSON_CreateObject();
    cJSON_AddStringToObject(object, "type", "port_end");
    cJSON_AddNumberToObject(object, "ID", random_id);
    cJSON_AddStringToObject(object, "timestamp", timestamp);

    char *string;
    string = cJSON_PrintUnformatted(object);
    mtdebug2(WM_SYS_LOGTAG, "sys_ports_linux() sending '%s'", string);
    SendMSG(queue_fd, string, WM_SYS_LOCATION, SYSCOLLECTOR_MQ);
    cJSON_Delete(object);
    free(string);
    free(timestamp);
}

// Get installed programs inventory

void sys_packages_linux(int queue_fd, const char* LOCATION) {

    DIR *dir;
    int random_id = os_random();
    char * end_dpkg = NULL;
    char * end_rpm = NULL;

    // Define time to sleep between messages sent
    int usec = 1000000 / wm_max_eps;

    /* Set positive random ID for each event */

    if (random_id < 0)
        random_id = -random_id;

    mtdebug1(WM_SYS_LOGTAG, "Starting installed packages inventory.");

    if ((dir = opendir("/var/lib/dpkg/"))){
        closedir(dir);
        if (end_dpkg = sys_deb_packages(queue_fd, LOCATION, random_id), !end_dpkg) {
            mterror(WM_SYS_LOGTAG, "Unable to get debian packages due to: %s", strerror(errno));
        }
    }
    if ((dir = opendir("/var/lib/rpm/"))){
        closedir(dir);
        if (end_rpm = sys_rpm_packages(queue_fd, LOCATION, random_id), !end_rpm) {
            mterror(WM_SYS_LOGTAG, "Unable to get rpm packages due to: %s", strerror(errno));
        }
    }

    if (end_rpm) {
        mtdebug2(WM_SYS_LOGTAG, "sys_packages_linux() sending '%s'", end_rpm);
        wm_sendmsg(usec, queue_fd, end_rpm, LOCATION, SYSCOLLECTOR_MQ);

        free(end_rpm);
        if (end_dpkg) {
            free(end_dpkg);
        }
    } else if (end_dpkg) {
        mtdebug2(WM_SYS_LOGTAG, "sys_packages_linux() sending '%s'", end_dpkg);
        wm_sendmsg(usec, queue_fd, end_dpkg, LOCATION, SYSCOLLECTOR_MQ);
        free(end_dpkg);
    }
}

char * sys_rpm_packages(int queue_fd, const char* LOCATION, int random_id){

    char *format = "rpm";
    char *timestamp;
    cJSON *object = NULL;
    cJSON *package = NULL;

    DBT key, data;
    DBC *cursor;
    DB *dbp;
    int ret, skip;
    int i;
    u_int8_t* bytes;
    u_int8_t* store;
    int index, offset;
    rpm_data *info;
    rpm_data *next_info;
    rpm_data *head;
    int epoch;
    char version[TYPE_LENGTH];
    char release[TYPE_LENGTH];
    char final_version[V_LENGTH];

    // Define time to sleep between messages sent
    int usec = 1000000 / wm_max_eps;

    // Set timestamp

    timestamp = w_get_timestamp(time(NULL));

    if ((ret = db_create(&dbp, NULL, 0)) != 0) {
        mterror(WM_SYS_LOGTAG, "sys_rpm_packages(): failed to initialize the DB handler: %s", db_strerror(ret));
        free(timestamp);
        return NULL;
    }

    // Set Little-endian order by default
    if ((ret = dbp->set_lorder(dbp, 1234)) != 0) {
        mtwarn(WM_SYS_LOGTAG, "sys_rpm_packages(): Error setting byte-order.");
    }

    if ((ret = dbp->open(dbp, NULL, RPM_DATABASE, NULL, DB_HASH, DB_RDONLY, 0)) != 0) {
        mterror(WM_SYS_LOGTAG, "sys_rpm_packages(): Failed to open database '%s': %s", RPM_DATABASE, db_strerror(ret));
        free(timestamp);
        return NULL;
    }

    if ((ret = dbp->cursor(dbp, NULL, &cursor, 0)) != 0) {
        mterror(WM_SYS_LOGTAG, "sys_rpm_packages(): Error creating cursor: %s", db_strerror(ret));
        free(timestamp);
        return NULL;
    }

    memset(&key, 0, sizeof(DBT));
    memset(&data, 0, sizeof(DBT));

    int j;

    for (j = 0; ret = cursor->c_get(cursor, &key, &data, DB_NEXT), ret == 0; j++) {

        // First header is not a package

        if (j == 0) {
            continue;
        }

        bytes = (u_int8_t*)data.data;

        // Read number of index entries (First 4 bytes)

        index = four_bytes_to_int32(bytes);

        // Set offset to first index entry

        offset = 8;
        bytes = &bytes[offset];

        os_calloc(1, sizeof(rpm_data), info);
        head = info;

        // Read all indexes

        for (i = 0; i < index; i++) {
            offset = 16;
            if ((ret = read_entry(bytes, info)) == 0) {
                os_calloc(1, sizeof(rpm_data), info->next);
                info = info->next;
            }
            bytes = &bytes[offset];
        }

        // Start reading the data

        store = bytes;
        epoch = 0;
        skip = 0;

        object = cJSON_CreateObject();
        package = cJSON_CreateObject();
        cJSON_AddStringToObject(object, "type", "program");
        cJSON_AddNumberToObject(object, "ID", random_id);
        cJSON_AddStringToObject(object, "timestamp", timestamp);
        cJSON_AddItemToObject(object, "program", package);
        cJSON_AddStringToObject(package, "format", format);

        for (info = head; info; info = next_info) {
            next_info = info->next;
            bytes = &store[info->offset];
            char * read;
            int result;

            switch(info->type) {
                case 0:
                    break;
                case 6:   // String

                    read = read_string(bytes);

                    if (!strncmp(info->tag, "name", 4) && !strncmp(read, "gpg-pubkey", 10))
                        skip = 1;

                    if (!strncmp(info->tag, "version", 7)) {
                        snprintf(version, TYPE_LENGTH - 1, "%s", read);
                    } else if (!strncmp(info->tag, "release", 7)) {
                        snprintf(release, TYPE_LENGTH - 1, "%s", read);
                    } else {
                        cJSON_AddStringToObject(package, info->tag, read);
                    }
                    free(read);
                    break;

                case 4:   // int32
                    result = four_bytes_to_int32(bytes);

                    if (!strncmp(info->tag, "size", 4)) {
                        result = result / 1024;   // Bytes to KBytes
                    }

                    if (!strncmp(info->tag, "install_time", 12)) {    // Format date
                        char installt[TIME_LENGTH];
                        struct tm itime;
                        time_t dateint = result;
                        localtime_r(&dateint, &itime);

                        snprintf(installt,TIME_LENGTH - 1,"%d/%02d/%02d %02d:%02d:%02d",
                                itime.tm_year + 1900, itime.tm_mon + 1,
                                itime.tm_mday, itime.tm_hour, itime.tm_min, itime.tm_sec);

                        cJSON_AddStringToObject(package, info->tag, installt);
                    } else if (!strncmp(info->tag, "epoch", 5)) {
                        epoch = result;
                    } else {
                        cJSON_AddNumberToObject(package, info->tag, result);
                    }

                    break;

                case 9:   // Vector of strings
                    read = read_string(bytes);
                    cJSON_AddStringToObject(package, info->tag, read);
                    free(read);
                    break;

                default:
                    mterror(WM_SYS_LOGTAG, "sys_rpm_packages(): Unknown type of data: %d", info->type);
            }
        }

        if (epoch) {
            snprintf(final_version, V_LENGTH, "%d:%s-%s", epoch, version, release);
        } else {
            snprintf(final_version, V_LENGTH, "%s-%s", version, release);
        }
        cJSON_AddStringToObject(package, "version", final_version);

        // Send RPM package information to the manager

        if (skip) {
            cJSON_Delete(object);
        } else {
            char *string;
            string = cJSON_PrintUnformatted(object);
            mtdebug2(WM_SYS_LOGTAG, "sys_rpm_packages() sending '%s'", string);
            wm_sendmsg(usec, queue_fd, string, LOCATION, SYSCOLLECTOR_MQ);
            cJSON_Delete(object);
            free(string);
        }

        // Free resources

        for (info = head; info; info = next_info) {
            next_info = info->next;
            free(info->tag);
            free(info);
        }
    }

    if (ret == DB_NOTFOUND && j <= 1) {
        mtwarn(WM_SYS_LOGTAG, "sys_rpm_packages(): Not found any record in database '%s'", RPM_DATABASE);
    }

    cursor->c_close(cursor);
    dbp->close(dbp, 0);

    object = cJSON_CreateObject();
    cJSON_AddStringToObject(object, "type", "program_end");
    cJSON_AddNumberToObject(object, "ID", random_id);
    cJSON_AddStringToObject(object, "timestamp", timestamp);

    char *end_msg;
    end_msg = cJSON_PrintUnformatted(object);
    cJSON_Delete(object);
    free(timestamp);

    return end_msg;

}

char * sys_deb_packages(int queue_fd, const char* LOCATION, int random_id){

    const char * format = "deb";
    char file[PATH_LENGTH] = "/var/lib/dpkg/status";
    char read_buff[OS_MAXSTR];
    FILE *fp;
    size_t length;
    int i, installed = 1;
    char *timestamp;
    cJSON *object = NULL;
    cJSON *package = NULL;

    // Define time to sleep between messages sent
    int usec = 1000000 / wm_max_eps;

    // Set timestamp

    timestamp = w_get_timestamp(time(NULL));

    memset(read_buff, 0, OS_MAXSTR);

    if ((fp = fopen(file, "r"))) {

        while(fgets(read_buff, OS_MAXSTR, fp) != NULL){

            // Remove '\n' from the read line
            length = strlen(read_buff);
            read_buff[length - 1] = '\0';

            if (!strncmp(read_buff, "Package: ", 9)) {

                if(object){
                    cJSON_Delete(object);
                }

                object = cJSON_CreateObject();
                package = cJSON_CreateObject();
                cJSON_AddStringToObject(object, "type", "program");
                cJSON_AddNumberToObject(object, "ID", random_id);
                cJSON_AddStringToObject(object, "timestamp", timestamp);
                cJSON_AddItemToObject(object, "program", package);
                cJSON_AddStringToObject(package, "format", format);

                char ** parts = NULL;
                parts = OS_StrBreak(' ', read_buff, 2);
                cJSON_AddStringToObject(package, "name", parts[1]);

                for (i=0; parts[i]; i++){
                    free(parts[i]);
                }
                free(parts);

            } else if (!strncmp(read_buff, "Status: ", 8)) {

                if (strstr(read_buff, "install ok installed"))
                    installed = 1;
                else
                    installed = 0;

            } else if (!strncmp(read_buff, "Priority: ", 10)) {

                char ** parts = NULL;
                parts = OS_StrBreak(' ', read_buff, 2);
                cJSON_AddStringToObject(package, "priority", parts[1]);

                for (i=0; parts[i]; i++){
                    free(parts[i]);
                }
                free(parts);

            } else if (!strncmp(read_buff, "Section: ", 9)) {

                char ** parts = NULL;
                parts = OS_StrBreak(' ', read_buff, 2);
                cJSON_AddStringToObject(package, "group", parts[1]);

                for (i=0; parts[i]; i++){
                    free(parts[i]);
                }
                free(parts);

            } else if (!strncmp(read_buff, "Installed-Size: ", 16)) {

                char ** parts = NULL;
                parts = OS_StrBreak(' ', read_buff, 2);
                cJSON_AddNumberToObject(package, "size", atoi(parts[1]));

                for (i=0; parts[i]; i++){
                    free(parts[i]);
                }
                free(parts);

            } else if (!strncmp(read_buff, "Maintainer: ", 12)) {

                char ** parts = NULL;
                parts = OS_StrBreak(' ', read_buff, 2);
                cJSON_AddStringToObject(package, "vendor", parts[1]);

                for (i=0; parts[i]; i++){
                    free(parts[i]);
                }
                free(parts);

            } else if (!strncmp(read_buff, "Architecture: ", 14)) {

                char ** parts = NULL;
                parts = OS_StrBreak(' ', read_buff, 2);
                cJSON_AddStringToObject(package, "architecture", parts[1]);

                for (i=0; parts[i]; i++){
                    free(parts[i]);
                }
                free(parts);

            } else if (!strncmp(read_buff, "Multi-Arch: ", 12)) {

                char ** parts = NULL;
                parts = OS_StrBreak(' ', read_buff, 2);
                cJSON_AddStringToObject(package, "multi-arch", parts[1]);

                for (i=0; parts[i]; i++){
                    free(parts[i]);
                }
                free(parts);

            } else if (!strncmp(read_buff, "Source: ", 8)) {

                char ** parts = NULL;
                parts = OS_StrBreak(' ', read_buff, 2);
                cJSON_AddStringToObject(package, "source", parts[1]);

                for (i=0; parts[i]; i++){
                    free(parts[i]);
                }
                free(parts);

            } else if (!strncmp(read_buff, "Version: ", 9)) {

                char ** parts = NULL;
                parts = OS_StrBreak(' ', read_buff, 2);
                cJSON_AddStringToObject(package, "version", parts[1]);

                for (i=0; parts[i]; i++){
                    free(parts[i]);
                }
                free(parts);

            } else if (!strncmp(read_buff, "Description: ", 13)) {

                char ** parts = NULL;
                parts = OS_StrBreak(' ', read_buff, 2);
                cJSON_AddStringToObject(package, "description", parts[1]);

                for (i=0; parts[i]; i++){
                    free(parts[i]);
                }
                free(parts);

                // Send message to the queue

                if (installed) {

                    installed = 0;

                    char *string;
                    string = cJSON_PrintUnformatted(object);
                    mtdebug2(WM_SYS_LOGTAG, "sys_deb_packages() sending '%s'", string);
                    wm_sendmsg(usec, queue_fd, string, LOCATION, SYSCOLLECTOR_MQ);
                    cJSON_Delete(object);
                    object = NULL;
                    free(string);

                } else {
                    cJSON_Delete(object);
                    object = NULL;
                    continue;
                }

            }
        }

        fclose(fp);

    } else {

        mterror(WM_SYS_LOGTAG, "Unable to open the file '%s'", file);
        free(timestamp);
        return NULL;

    }

    if(object){
        cJSON_Delete(object);
    }

    object = cJSON_CreateObject();
    cJSON_AddStringToObject(object, "type", "program_end");
    cJSON_AddNumberToObject(object, "ID", random_id);
    cJSON_AddStringToObject(object, "timestamp", timestamp);

    char *end_msg;
    end_msg = cJSON_PrintUnformatted(object);
    cJSON_Delete(object);
    free(timestamp);

    return end_msg;

}

// Get Hardware inventory

void sys_hw_linux(int queue_fd, const char* LOCATION){

    char *string;
    int random_id = os_random();
    char *timestamp;

    timestamp = w_get_timestamp(time(NULL));

    if (random_id < 0)
        random_id = -random_id;

    mtdebug1(WM_SYS_LOGTAG, "Starting Hardware inventory.");

    cJSON *object = cJSON_CreateObject();
    cJSON *hw_inventory = cJSON_CreateObject();
    cJSON_AddStringToObject(object, "type", "hardware");
    cJSON_AddNumberToObject(object, "ID", random_id);
    cJSON_AddStringToObject(object, "timestamp", timestamp);
    cJSON_AddItemToObject(object, "inventory", hw_inventory);

    /* Motherboard serial-number */
    char *serial;
    serial = get_serial_number();
    cJSON_AddStringToObject(hw_inventory, "board_serial", serial);
    free(serial);

    /* Get CPU and memory information */
    hw_info *sys_info;
    if (sys_info = get_system_linux(), sys_info){
        cJSON_AddStringToObject(hw_inventory, "cpu_name", w_strtrim(sys_info->cpu_name));
        cJSON_AddNumberToObject(hw_inventory, "cpu_cores", sys_info->cpu_cores);
        cJSON_AddNumberToObject(hw_inventory, "cpu_MHz", sys_info->cpu_MHz);
        cJSON_AddNumberToObject(hw_inventory, "ram_total", sys_info->ram_total);
        cJSON_AddNumberToObject(hw_inventory, "ram_free", sys_info->ram_free);
        cJSON_AddNumberToObject(hw_inventory, "ram_usage", sys_info->ram_usage);

        free(sys_info->cpu_name);
        free(sys_info);
    }

    /* Send interface data in JSON format */
    string = cJSON_PrintUnformatted(object);
    mtdebug2(WM_SYS_LOGTAG, "sys_hw_linux() sending '%s'", string);
    SendMSG(queue_fd, string, LOCATION, SYSCOLLECTOR_MQ);
    cJSON_Delete(object);

    free(string);
    free(timestamp);

}

#endif /* __linux__ */

// Get OS inventory

void sys_os_unix(int queue_fd, const char* LOCATION){

    char *string;
    int random_id = os_random();
    char *timestamp;

    timestamp = w_get_timestamp(time(NULL));

    if (random_id < 0)
        random_id = -random_id;

    mtdebug1(WM_SYS_LOGTAG, "Starting Operating System inventory.");

    cJSON *object = cJSON_CreateObject();
    cJSON_AddStringToObject(object, "type", "OS");
    cJSON_AddNumberToObject(object, "ID", random_id);
    cJSON_AddStringToObject(object, "timestamp", timestamp);

    cJSON *os_inventory = getunameJSON();

    if (os_inventory != NULL)
        cJSON_AddItemToObject(object, "inventory", os_inventory);

    /* Send interface data in JSON format */
    string = cJSON_PrintUnformatted(object);
    mtdebug2(WM_SYS_LOGTAG, "sys_os_unix() sending '%s'", string);
    SendMSG(queue_fd, string, LOCATION, SYSCOLLECTOR_MQ);
    cJSON_Delete(object);
    free(timestamp);
    free(string);
}

#if defined(__linux__)

/* Get broadcast address from IPv4 address and netmask */
char* get_broadcast_addr(char* ip, char* netmask){

    struct in_addr host, mask, broadcast;
    char * broadcast_addr;

    os_calloc(NI_MAXHOST, sizeof(char), broadcast_addr);
    strncpy(broadcast_addr, "unknown", NI_MAXHOST);

    if (inet_pton(AF_INET, ip, &host) == 1 && inet_pton(AF_INET, netmask, &mask) == 1){

        broadcast.s_addr = host.s_addr | ~mask.s_addr;
        inet_ntop(AF_INET, &broadcast, broadcast_addr, NI_MAXHOST);

    }

    return broadcast_addr;
}

// Get network inventory

void sys_network_linux(int queue_fd, const char* LOCATION){

    char ** ifaces_list;
    int i = 0, size_ifaces = 0;
    struct ifaddrs *ifaddr, *ifa;
    int random_id = os_random();
    char *timestamp;

    // Define time to sleep between messages sent
    int usec = 1000000 / wm_max_eps;

    timestamp = w_get_timestamp(time(NULL));


    if (random_id < 0)
        random_id = -random_id;

    mtdebug1(WM_SYS_LOGTAG, "Starting network inventory.");

    if (getifaddrs(&ifaddr) == -1) {
        mterror(WM_SYS_LOGTAG, "getifaddrs() failed.");
        free(timestamp);
        return;
    }

    for (ifa = ifaddr; ifa; ifa = ifa->ifa_next){
        i++;
    }
    os_calloc(i, sizeof(char *), ifaces_list);

    /* Create interfaces list */
    size_ifaces = getIfaceslist(ifaces_list, ifaddr);

    if(!ifaces_list[0]){
        mterror(WM_SYS_LOGTAG, "No interface found. Network inventory suspended.");
        free(ifaces_list);
        free(timestamp);
        return;
    }

    /* Collect all information for each interface */
    for (i=0; i < size_ifaces; i++){

        char *string;
        cJSON *object = cJSON_CreateObject();
        cJSON_AddStringToObject(object, "type", "network");
        cJSON_AddNumberToObject(object, "ID", random_id);
        cJSON_AddStringToObject(object, "timestamp", timestamp);

        getNetworkIface_linux(object, ifaces_list[i], ifaddr);

        /* Send interface data in JSON format */
        string = cJSON_PrintUnformatted(object);
        mtdebug2(WM_SYS_LOGTAG, "sys_network_linux() sending '%s'", string);
        wm_sendmsg(usec, queue_fd, string, LOCATION, SYSCOLLECTOR_MQ);
        cJSON_Delete(object);

        free(string);
    }

    freeifaddrs(ifaddr);
    for (i=0; ifaces_list[i]; i++){
        free(ifaces_list[i]);
    }
    free(ifaces_list);

    cJSON *object = cJSON_CreateObject();
    cJSON_AddStringToObject(object, "type", "network_end");
    cJSON_AddNumberToObject(object, "ID", random_id);
    cJSON_AddStringToObject(object, "timestamp", timestamp);

    char *string;
    string = cJSON_PrintUnformatted(object);
    mtdebug2(WM_SYS_LOGTAG, "sys_network_linux() sending '%s'", string);
    wm_sendmsg(usec, queue_fd, string, LOCATION, SYSCOLLECTOR_MQ);
    cJSON_Delete(object);
    free(string);
    free(timestamp);
}

/* Get System information */
hw_info *get_system_linux(){

    FILE *fp;
    hw_info *info;
    char string[OS_MAXSTR];

    char *end;

    os_calloc(1, sizeof(hw_info), info);

    if (!(fp = fopen("/proc/cpuinfo", "r"))) {
        mterror(WM_SYS_LOGTAG, "Unable to read cpuinfo file.");
        info->cpu_name = strdup("unknown");
    } else {
        char *aux_string = NULL;
        while (fgets(string, OS_MAXSTR, fp) != NULL){
            if ((aux_string = strstr(string, "model name")) != NULL){

                char *cpuname;
                cpuname = strtok(string, ":");
                cpuname = strtok(NULL, "\n");
                if (cpuname[0] == '\"' && (end = strchr(++cpuname, '\"'), end)) {
                    *end = '\0';
                }

                free(info->cpu_name);
                info->cpu_name = strdup(cpuname);
            } else if ((aux_string = strstr(string, "cpu MHz")) != NULL){

                char *frec;
                frec = strtok(string, ":");
                frec = strtok(NULL, "\n");
                if (frec[0] == '\"' && (end = strchr(++frec, '\"'), end)) {
                    *end = '\0';
                }
                info->cpu_MHz = atof(frec);
            }
        }
        free(aux_string);
        fclose(fp);
    }

    info->cpu_cores = get_nproc();

    if (!(fp = fopen("/proc/meminfo", "r"))) {
        mterror(WM_SYS_LOGTAG, "Unable to read meminfo file.");
    } else {
        char *aux_string = NULL;
        while (fgets(string, OS_MAXSTR, fp) != NULL){
            if ((aux_string = strstr(string, "MemTotal")) != NULL){

                char *end_string;
                aux_string = strtok(string, ":");
                aux_string = strtok(NULL, "\n");
                if (aux_string[0] == '\"' && (end = strchr(++aux_string, '\"'), end)) {
                    *end = '\0';
                }
                info->ram_total = strtol(aux_string, &end_string, 10);

            } else if ((aux_string = strstr(string, "MemFree")) != NULL){

                char *end_string;
                aux_string = strtok(string, ":");
                aux_string = strtok(NULL, "\n");
                if (aux_string[0] == '\"' && (end = strchr(++aux_string, '\"'), end)) {
                    *end = '\0';
                }
                info->ram_free = strtol(aux_string, &end_string, 10);

            }
        }

        if (info->ram_total > 0) {
            info->ram_usage = 100 - (info->ram_free * 100 / info->ram_total);
        }
        free(aux_string);
        fclose(fp);
    }

    return info;
}

/* Get Motherboard Serial Number */
char* get_serial_number(){

    char file[PATH_LENGTH];

    FILE *fp;
    char serial_str[SERIAL_LENGTH] = "";
    char * serial;
    char ** parts;
    int i;

    os_calloc(SERIAL_LENGTH + 1, sizeof(char), serial);

    snprintf(serial, SERIAL_LENGTH, "%s", "unknown");
    snprintf(file, PATH_LENGTH - 1, "%s/%s", WM_SYS_HW_DIR, "board_serial");

    if((fp = fopen(file, "r"))){
        if (fgets(serial_str, SERIAL_LENGTH, fp) != NULL){

            parts = OS_StrBreak('\n', serial_str, 2);
            snprintf(serial, SERIAL_LENGTH, "%s", parts[0]);
            for (i = 0; parts[i]; i++){
                free(parts[i]);
            }
            free(parts);
        }
        fclose(fp);
    }
    return serial;
}

/* Get interface type */
char* get_if_type(char *ifa_name){

    char file[PATH_LENGTH];

    FILE *fp;
    char type_str[6];
    int type_int;
    char * type;
    os_calloc(TYPE_LENGTH + 1, sizeof(char), type);

    snprintf(type, TYPE_LENGTH, "%s", "unknown");
    snprintf(file, PATH_LENGTH - 1, "%s%s/%s", WM_SYS_IFDATA_DIR, ifa_name, "type");

    if((fp = fopen(file, "r"))){
        if (fgets(type_str, 6, fp) != NULL){

            type_int = atoi(type_str);

            switch (type_int){
                case ARPHRD_ETHER:
                    snprintf(type, TYPE_LENGTH, "%s", "ethernet");
                    break;
                case ARPHRD_PRONET:
                    snprintf(type, TYPE_LENGTH, "%s", "token ring");
                    break;
                case ARPHRD_PPP:
                    snprintf(type, TYPE_LENGTH, "%s", "point-to-point");
                    break;
                case ARPHRD_ATM:
                    snprintf(type, TYPE_LENGTH, "%s", "ATM");
                    break;
                case ARPHRD_IEEE1394:
                    snprintf(type, TYPE_LENGTH, "%s", "firewire");
                    break;
                default:
                    if (type_int >= 768 && type_int <= 783){
                        snprintf(type, TYPE_LENGTH, "%s", "tunnel");
                    }else if (type_int >= 784 && type_int <= 799){
                        snprintf(type, TYPE_LENGTH, "%s", "fibrechannel");
                    }else if (type_int >= 800 && type_int <=805){
                        snprintf(type, TYPE_LENGTH, "%s", "wireless");
                    }else{
                        snprintf(type, TYPE_LENGTH, "%s", "unknown");
                    }
                    break;
            }
        }
        fclose(fp);
    }
    return type;
}

/* Get operation state of a network interface */
char* get_oper_state(char *ifa_name){

    char file[PATH_LENGTH];

    FILE *fp;
    char state_str[STATE_LENGTH] = "";
    char * state;
    char ** parts;
    int i;

    os_calloc(STATE_LENGTH + 1, sizeof(char), state);

    snprintf(state, STATE_LENGTH, "%s", "unknown");
    snprintf(file, PATH_LENGTH, "%s%s/%s", WM_SYS_IFDATA_DIR, ifa_name, "operstate");

    if((fp = fopen(file, "r"))){
        if (fgets(state_str, STATE_LENGTH, fp) != NULL){

            parts = OS_StrBreak('\n', state_str, 2);
            snprintf(state, STATE_LENGTH, "%s", parts[0]);
            for (i = 0; parts[i]; i++){
                free(parts[i]);
            }
            free(parts);
        }
        fclose(fp);
    }
    return state;
}

/* Get MTU of a network interface */
char* get_mtu(char *ifa_name){

    char file[PATH_LENGTH];

    FILE *fp;
    char mtu_str[20] = "";
    char * mtu;
    char ** parts;
    int i;

    os_calloc(MTU_LENGTH + 1, sizeof(char), mtu);

    snprintf(mtu, MTU_LENGTH, "%s", "unknown");
    snprintf(file, PATH_LENGTH, "%s%s/%s", WM_SYS_IFDATA_DIR, ifa_name, "mtu");

    if((fp = fopen(file, "r"))){
        if (fgets(mtu_str, 20, fp) != NULL){

            parts = OS_StrBreak('\n', mtu_str, 2);
            snprintf(mtu, MTU_LENGTH, "%s", parts[0]);
            for (i = 0; parts[i]; i++){
                free(parts[i]);
            }
            free(parts);
        }
        fclose(fp);
    }
    return mtu;
}

/* Check DHCP status for IPv4 and IPv6 addresses in each interface */
char* check_dhcp(char *ifa_name, int family){

    char file[IFNAME_LENGTH];
    char file_location[PATH_LENGTH];
    FILE *fp;
    DIR *dir;
    char string[OS_MAXSTR];
    char * iface_string = NULL;
    char * aux_string = NULL;
    int spaces;
    char * dhcp;
    os_calloc(DHCP_LENGTH + 1, sizeof(char), dhcp);

    snprintf(dhcp, DHCP_LENGTH, "%s", "unknown");
    snprintf(file_location, PATH_LENGTH, "%s", WM_SYS_IF_FILE);

    /* Check DHCP configuration for Debian based systems */
    if ((fp = fopen(file_location, "r"))){

        while (fgets(string, OS_MAXSTR, fp) != NULL){

            if ((aux_string = strstr(string, "iface")) != NULL){

                spaces = strspn(aux_string, " \t");

                if ((iface_string = strstr(aux_string + 5 + spaces, ifa_name)) != NULL){

                    spaces = strspn(iface_string, " \t");
                    int ifa_length = strlen(ifa_name);

                    switch (family){

                        case AF_INET:
                            if ((aux_string = strstr(iface_string + ifa_length + spaces, "inet")) != NULL){

                                spaces = strspn(aux_string, " \t");
                                if (strstr(aux_string + 4 + spaces, "static") || strstr(aux_string + 4 + spaces, "manual")){
                                    snprintf(dhcp, DHCP_LENGTH, "%s", "disabled");
                                    fclose(fp);
                                    return dhcp;
                                }else if (strstr(aux_string + 4 + spaces, "dhcp")){
                                    snprintf(dhcp, DHCP_LENGTH, "%s", "enabled");
                                    fclose(fp);
                                    return dhcp;
                                }
                            }else{

                                snprintf(dhcp, DHCP_LENGTH, "%s", "enabled");
                                fclose(fp);
                                return dhcp;
                            }
                            break;

                        case AF_INET6:

                            if ((aux_string = strstr(iface_string + ifa_length + spaces, "inet6")) != NULL){

                                spaces = strspn(aux_string, " \t");
                                if (strstr(aux_string + 5 + spaces, "static") || strstr(aux_string + 5 + spaces, "manual")){
                                    snprintf(dhcp, DHCP_LENGTH, "%s", "disabled");
                                    fclose(fp);
                                    return dhcp;
                                }else if (strstr(aux_string + 5 + spaces, "dhcp")){
                                    snprintf(dhcp, DHCP_LENGTH, "%s", "enabled");
                                    fclose(fp);
                                    return dhcp;
                                }
                            }else{

                                snprintf(dhcp, DHCP_LENGTH, "%s", "enabled");
                                fclose(fp);
                                return dhcp;
                            }
                            break;

                        default:
                            mtdebug1(WM_SYS_LOGTAG, "Unknown DHCP configuration for interface '%s'", ifa_name);
                            break;
                    }
                }

            }
        }
        snprintf(dhcp, DHCP_LENGTH, "%s", "enabled");
        fclose(fp);

    }else{

        /* Check DHCP configuration for Red Hat based systems and SUSE distributions */
        snprintf(file, IFNAME_LENGTH - 1, "%s%s", "ifcfg-", ifa_name);

        if ((dir = opendir(WM_SYS_IF_DIR_RH))){
            snprintf(file_location, PATH_LENGTH, "%s%s", WM_SYS_IF_DIR_RH, file);
            snprintf(dhcp, DHCP_LENGTH, "%s", "enabled");
            closedir(dir);
        }

        /* For SUSE Linux distributions */
        if ((dir = opendir(WM_SYS_IF_DIR_SUSE))){
        snprintf(file_location, PATH_LENGTH, "%s%s", WM_SYS_IF_DIR_SUSE, file);
            snprintf(dhcp, DHCP_LENGTH, "%s", "enabled");
            closedir(dir);
        }

        if ((fp = fopen(file_location, "r"))){

            switch (family){
                case AF_INET:

                    while (fgets(string, OS_MAXSTR, fp) != NULL){

                        if (strstr(string, "BOOTPROTO") != NULL){

                            if (strstr(string, "static") || strstr(string, "none")){
                                snprintf(dhcp, DHCP_LENGTH, "%s", "disabled");
                                fclose(fp);
                                return dhcp;
                            }else if (strstr(string, "bootp")){
                                snprintf(dhcp, DHCP_LENGTH, "%s", "BOOTP");
                                fclose(fp);
                                return dhcp;
                            }else if (strstr(string, "dhcp")){
                                snprintf(dhcp, DHCP_LENGTH, "%s", "enabled");
                                fclose(fp);
                                return dhcp;
                            }else{
                                snprintf(dhcp, DHCP_LENGTH, "%s", "unknown");
                                fclose(fp);
                                return dhcp;
                            }
                        }
                    }
                    break;

                case AF_INET6:

                    while (fgets(string, OS_MAXSTR, fp) != NULL){

                        if (strstr(string, "DHCPV6C") != NULL){
                            if (strstr(string, "no")){
                                snprintf(dhcp, DHCP_LENGTH, "%s", "disabled");
                                fclose(fp);
                                return dhcp;
                            }else if (strstr(string, "yes")){
                                snprintf(dhcp, DHCP_LENGTH, "%s", "enabled");
                                fclose(fp);
                                return dhcp;
                            }else {
                                snprintf(dhcp, DHCP_LENGTH, "%s", "unknown");
                                fclose(fp);
                                return dhcp;
                            }
                        }
                    }
                    break;

                default:
                    mtdebug1(WM_SYS_LOGTAG, "Unknown DHCP configuration for interface '%s'", ifa_name);
                    break;
            }
            fclose(fp);
        }
    }

    return dhcp;
}

// Returns default gateway for an interface and its metric in the format: "192.168.1.1|1200"
char* get_default_gateway(char *ifa_name){

    FILE *fp;
    char file_location[PATH_LENGTH];
    char interface[IFNAME_LENGTH] = "";
    char if_name[IFNAME_LENGTH] = "";
    char string[OS_MAXSTR];
    struct in_addr address;
    int destination, gateway, flags, ref, use, metric;
    char * def_gateway;
    os_calloc(V_LENGTH, sizeof(char) + 1, def_gateway);

    strncpy(interface, ifa_name, sizeof(interface) - 1);
    snprintf(file_location, PATH_LENGTH, "%s%s", WM_SYS_NET_DIR, "route");
    snprintf(def_gateway, V_LENGTH, "%s", "unknown");

    if ((fp = fopen(file_location, "r"))){

        while (fgets(string, OS_MAXSTR, fp) != NULL){

            if (sscanf(string, "%s %8x %8x %d %d %d %d", if_name, &destination, &gateway, &flags, &ref, &use, &metric) == 7){
                if (destination == 00000000 && !strcmp(if_name, interface)){
                    address.s_addr = gateway;
                    snprintf(def_gateway, V_LENGTH, "%s|%d", inet_ntoa(*(struct in_addr *) &address), metric);
                    fclose(fp);
                    return def_gateway;
                }
            }

        }
        fclose(fp);
    }

    return def_gateway;

}


void sys_proc_linux(int queue_fd, const char* LOCATION) {

    char *timestamp;
    int random_id = os_random();

    if (random_id < 0)
        random_id = -random_id;

    // Define time to sleep between messages sent
    int usec = 1000000 / wm_max_eps;

    timestamp = w_get_timestamp(time(NULL));

    PROCTAB* proc = openproc(PROC_FILLMEM | PROC_FILLSTAT | PROC_FILLSTATUS | PROC_FILLARG | PROC_FILLGRP | PROC_FILLUSR | PROC_FILLCOM | PROC_FILLENV);

    proc_t * proc_info;
    char *string;

    if (!proc) {
        mterror(WM_SYS_LOGTAG, "Running process inventory: could not create libproc context.");
        free(timestamp);
        return;
    }

    int i = 0;
    cJSON *item;
    cJSON *proc_array = cJSON_CreateArray();

    mtdebug1(WM_SYS_LOGTAG, "Starting running processes inventory.");

    while (proc_info = readproc(proc, NULL), proc_info != NULL) {
        cJSON *object = cJSON_CreateObject();
        cJSON *process = cJSON_CreateObject();
        cJSON_AddStringToObject(object, "type", "process");
        cJSON_AddNumberToObject(object, "ID", random_id);
        cJSON_AddStringToObject(object, "timestamp", timestamp);
        cJSON_AddItemToObject(object, "process", process);
        cJSON_AddNumberToObject(process,"pid",proc_info->tid);
        cJSON_AddStringToObject(process,"name",proc_info->cmd);
        cJSON_AddStringToObject(process,"state",&proc_info->state);
        cJSON_AddNumberToObject(process,"ppid",proc_info->ppid);
        cJSON_AddNumberToObject(process,"utime",proc_info->utime);
        cJSON_AddNumberToObject(process,"stime",proc_info->stime);
        if (proc_info->cmdline && proc_info->cmdline[0]) {
            cJSON *argvs = cJSON_CreateArray();
            cJSON_AddStringToObject(process, "cmd", proc_info->cmdline[0]);
            for (i = 1; proc_info->cmdline[i]; i++) {
                if (!strlen(proc_info->cmdline[i])==0) {
                    cJSON_AddItemToArray(argvs, cJSON_CreateString(proc_info->cmdline[i]));
                }
            }
            if (cJSON_GetArraySize(argvs) > 0) {
                cJSON_AddItemToObject(process, "argvs", argvs);
            } else {
                cJSON_Delete(argvs);
            }
        }
        cJSON_AddStringToObject(process,"euser",proc_info->euser);
        cJSON_AddStringToObject(process,"ruser",proc_info->ruser);
        cJSON_AddStringToObject(process,"suser",proc_info->suser);
        cJSON_AddStringToObject(process,"egroup",proc_info->egroup);
        cJSON_AddStringToObject(process,"rgroup",proc_info->rgroup);
        cJSON_AddStringToObject(process,"sgroup",proc_info->sgroup);
        cJSON_AddStringToObject(process,"fgroup",proc_info->fgroup);
        cJSON_AddNumberToObject(process,"priority",proc_info->priority);
        cJSON_AddNumberToObject(process,"nice",proc_info->nice);
        cJSON_AddNumberToObject(process,"size",proc_info->size);
        cJSON_AddNumberToObject(process,"vm_size",proc_info->vm_size);
        cJSON_AddNumberToObject(process,"resident",proc_info->resident);
        cJSON_AddNumberToObject(process,"share",proc_info->share);
        cJSON_AddNumberToObject(process,"start_time",proc_info->start_time);
        cJSON_AddNumberToObject(process,"pgrp",proc_info->pgrp);
        cJSON_AddNumberToObject(process,"session",proc_info->session);
        cJSON_AddNumberToObject(process,"nlwp",proc_info->nlwp);
        cJSON_AddNumberToObject(process,"tgid",proc_info->tgid);
        cJSON_AddNumberToObject(process,"tty",proc_info->tty);
        cJSON_AddNumberToObject(process,"processor",proc_info->processor);

        cJSON_AddItemToArray(proc_array, object);
        freeproc(proc_info);
    }

    cJSON_ArrayForEach(item, proc_array) {
        string = cJSON_PrintUnformatted(item);
        mtdebug2(WM_SYS_LOGTAG, "sys_proc_linux() sending '%s'", string);
        wm_sendmsg(usec, queue_fd, string, LOCATION, SYSCOLLECTOR_MQ);
        free(string);
    }

    cJSON_Delete(proc_array);
    closeproc(proc);

    cJSON *object = cJSON_CreateObject();
    cJSON_AddStringToObject(object, "type", "process_end");
    cJSON_AddNumberToObject(object, "ID", random_id);
    cJSON_AddStringToObject(object, "timestamp", timestamp);

    char *end_msg;
    end_msg = cJSON_PrintUnformatted(object);
    mtdebug2(WM_SYS_LOGTAG, "sys_proc_linux() sending '%s'", end_msg);
    wm_sendmsg(usec, queue_fd, end_msg, LOCATION, SYSCOLLECTOR_MQ);
    cJSON_Delete(object);
    free(end_msg);
    free(timestamp);

}

// Read string from a byte array until find a NULL byte
char* read_string(u_int8_t* bytes) {

    char * data;
    char hex[10];
    int i = 0;

    os_calloc(OS_MAXSTR, sizeof(char), data);

    while (bytes[i]) {
        sprintf(hex, "%c", bytes[i]);
        strcat(data, hex);
        i++;
    }

    return data;

}

// Read four bytes and retrieve its decimal value
int four_bytes_to_int32(u_int8_t* bytes){

    int result = (int)bytes[3] | (int)bytes[2] << 8 | (int)bytes[1] << 16 | (int)bytes[0] << 24;
    return result;

}

// Read index entry from a RPM header
int read_entry(u_int8_t* bytes, rpm_data *info) {

    u_int8_t* entry;
    int tag;
    char* tag_name = NULL;

    // Read 4 first bytes looking for a known tag
    tag = four_bytes_to_int32(bytes);

    switch(tag) {
        case TAG_NAME:
            tag_name = "name";
            break;
        case TAG_VERSION:
            tag_name = "version";
            break;
        case TAG_RELEASE:
            tag_name = "release";
            break;
        case TAG_EPOCH:
            tag_name = "epoch";
            break;
        case TAG_SUMMARY:
            tag_name = "description";
            break;
        case TAG_ITIME:
            tag_name = "install_time";
            break;
        case TAG_SIZE:
            tag_name = "size";
            break;
        case TAG_VENDOR:
            tag_name = "vendor";
            break;
        case TAG_GROUP:
            tag_name = "group";
            break;
        case TAG_SOURCE:
            tag_name = "source";
            break;
        case TAG_ARCH:
            tag_name = "architecture";
            break;
        default:
            return -1;
    }

    os_strdup(tag_name, info->tag);

    // Read next 4 bytes (type)

    entry = &bytes[4];
    info->type = four_bytes_to_int32(entry);

    // Read next 4 bytes (offset)

    entry = &bytes[8];
    info->offset = four_bytes_to_int32(entry);

    // Last 4 bytes (count of elements of the entry)
    entry = &bytes[12];
    info->count = four_bytes_to_int32(entry);

    return 0;

}

<<<<<<< HEAD
void getNetworkIface(cJSON *object, char *iface_name, struct ifaddrs *ifaddr){

=======
void getNetworkIface_linux(cJSON *object, char *iface_name, struct ifaddrs *ifaddr){
    
>>>>>>> 506f1fcf
    struct ifaddrs *ifa;
    int k = 0;
    int family = 0;

    cJSON *interface = cJSON_CreateObject();
    cJSON_AddItemToObject(object, "iface", interface);
    cJSON_AddStringToObject(interface, "name", iface_name);

    /* Interface type */
    char *type;
    type = get_if_type(iface_name);
    cJSON_AddStringToObject(interface, "type", type);
    free(type);

    /* Operational state */
    char *state;
    state = get_oper_state(iface_name);
    cJSON_AddStringToObject(interface, "state", state);
    free(state);

    /* Get MAC address */
    char addr_path[PATH_LENGTH] = {'\0'};
    snprintf(addr_path, PATH_LENGTH, "%s%s/address", WM_SYS_IFDATA_DIR, iface_name);
    FILE *fs_if_addr = fopen(addr_path, "r");
    if (fs_if_addr != NULL) {
        char mac[MAC_LENGTH] = {'\0'};
        if (fgets(mac, sizeof(mac), fs_if_addr)) {
            char * newline = strchr(mac, '\n');
            if (newline) {
                *newline = '\0';
            }
            cJSON_AddStringToObject(interface, "MAC", mac);
        } else {
            mtdebug1(WM_SYS_LOGTAG, "Invalid MAC address length for interface \"%s\" at \"%s\": file is empty.", iface_name, addr_path);
        }
        fclose(fs_if_addr);
    } else {
        mtwarn(WM_SYS_LOGTAG, "Unable to read MAC address for interface \"%s\" from \"%s\": %s (%d)", iface_name, addr_path, strerror(errno), errno);
    }

    cJSON *ipv4 = cJSON_CreateObject();
    cJSON *ipv4_addr = cJSON_CreateArray();
    cJSON *ipv4_netmask = cJSON_CreateArray();
    cJSON *ipv4_broadcast = cJSON_CreateArray();

    cJSON *ipv6 = cJSON_CreateObject();
    cJSON *ipv6_addr = cJSON_CreateArray();
    cJSON *ipv6_netmask = cJSON_CreateArray();
    cJSON *ipv6_broadcast = cJSON_CreateArray();

    for (ifa = ifaddr; ifa; ifa = ifa->ifa_next) {

        if (strcmp(iface_name, ifa->ifa_name)){
            continue;
        }
        if (ifa->ifa_flags & IFF_LOOPBACK) {
            continue;
        }

        if (ifa->ifa_addr) {
            family = ifa->ifa_addr->sa_family;

            if (family == AF_INET) {

                /* Get IPv4 address */
                char host[NI_MAXHOST] = "";
                int result = getnameinfo(ifa->ifa_addr,
                        sizeof(struct sockaddr_in),
                        host, NI_MAXHOST,
                        NULL, 0, NI_NUMERICHOST);
                if (result == 0) {
                    cJSON_AddItemToArray(ipv4_addr, cJSON_CreateString(host));
                } else {
                    mterror(WM_SYS_LOGTAG, "getnameinfo() failed: %s\n", gai_strerror(result));
                }

                /* Get Netmask for IPv4 address */
                if (ifa->ifa_netmask != NULL) {
                    char netmask[NI_MAXHOST] = "";
                    result = getnameinfo(ifa->ifa_netmask,
                        sizeof(struct sockaddr_in),
                        netmask, NI_MAXHOST,
                        NULL, 0, NI_NUMERICHOST);

                    if (result == 0) {
                        cJSON_AddItemToArray(ipv4_netmask, cJSON_CreateString(netmask));
                    } else {
                        mterror(WM_SYS_LOGTAG, "getnameinfo() failed: %s\n", gai_strerror(result));
                    }

                    /* Get broadcast address (or destination address in a Point to Point connection) */
                    if (ifa->ifa_ifu.ifu_broadaddr != NULL){
                        char broadaddr[NI_MAXHOST];
                        result = getnameinfo(ifa->ifa_ifu.ifu_broadaddr,
                            sizeof(struct sockaddr_in),
                            broadaddr, NI_MAXHOST,
                            NULL, 0, NI_NUMERICHOST);

                        if (result == 0) {
                            cJSON_AddItemToArray(ipv4_broadcast, cJSON_CreateString(broadaddr));
                        } else {
                            mterror(WM_SYS_LOGTAG, "getnameinfo() failed: %s\n", gai_strerror(result));
                        }
                    } else if ((host[0] != '\0') && (netmask[0] != '\0')) {
                        char * broadaddr;
                        broadaddr = get_broadcast_addr(host, netmask);
                        if (strncmp(broadaddr, "unknown", 7)) {
                            cJSON_AddItemToArray(ipv4_broadcast, cJSON_CreateString(broadaddr));
                        } else {
                            mterror(WM_SYS_LOGTAG, "Failed getting broadcast addr for '%s'", host);
                        }
                        free(broadaddr);
                    }
                }

            } else if (family == AF_INET6) {

                /* Get IPv6 address */
                char host[NI_MAXHOST];
                int result = getnameinfo(ifa->ifa_addr,
                        sizeof(struct sockaddr_in6),
                        host, NI_MAXHOST,
                        NULL, 0, NI_NUMERICHOST);
                if (result == 0) {
                    char ** parts = NULL;
                    char *ip_addrr;
                    parts = OS_StrBreak('%', host, 2);
                    ip_addrr = w_strtrim(parts[0]);
                    cJSON_AddItemToArray(ipv6_addr, cJSON_CreateString(ip_addrr));
                    for (k=0; parts[k]; k++){
                        free(parts[k]);
                    }
                    free(parts);
                } else {
                    mterror(WM_SYS_LOGTAG, "getnameinfo() failed: %s\n", gai_strerror(result));
                }

                /* Get Netmask for IPv6 address */
                if (ifa->ifa_netmask != NULL) {
                    char netmask6[NI_MAXHOST];
                    result = getnameinfo(ifa->ifa_netmask,
                        sizeof(struct sockaddr_in6),
                        netmask6, NI_MAXHOST,
                        NULL, 0, NI_NUMERICHOST);

                    if (result == 0) {
                        cJSON_AddItemToArray(ipv6_netmask, cJSON_CreateString(netmask6));
                    } else {
                        mterror(WM_SYS_LOGTAG, "getnameinfo() failed: %s\n", gai_strerror(result));
                    }
                }

                /* Get broadcast address (or destination address in a Point to Point connection) for IPv6*/
                if (ifa->ifa_ifu.ifu_broadaddr != NULL){
                    char broadaddr6[NI_MAXHOST];
                    result = getnameinfo(ifa->ifa_ifu.ifu_broadaddr,
                        sizeof(struct sockaddr_in6),
                        broadaddr6, NI_MAXHOST,
                        NULL, 0, NI_NUMERICHOST);

                    if (result == 0) {
                        cJSON_AddItemToArray(ipv6_broadcast, cJSON_CreateString(broadaddr6));
                    } else {
                        mterror(WM_SYS_LOGTAG, "getnameinfo() failed: %s\n", gai_strerror(result));
                    }
                }

            } else if (family == AF_PACKET && ifa->ifa_data != NULL){

                /* Get stats of interface */
                struct link_stats *stats = ifa->ifa_data;
                cJSON_AddNumberToObject(interface, "tx_packets", stats->tx_packets);
                cJSON_AddNumberToObject(interface, "rx_packets", stats->rx_packets);
                cJSON_AddNumberToObject(interface, "tx_bytes", stats->tx_bytes);
                cJSON_AddNumberToObject(interface, "rx_bytes", stats->rx_bytes);
                cJSON_AddNumberToObject(interface, "tx_errors", stats->tx_errors);
                cJSON_AddNumberToObject(interface, "rx_errors", stats->rx_errors);
                cJSON_AddNumberToObject(interface, "tx_dropped", stats->tx_dropped);
                cJSON_AddNumberToObject(interface, "rx_dropped", stats->rx_dropped);

                /* MTU */
                char *mtu;
                int mtu_value;
                mtu = get_mtu(iface_name);
                mtu_value = atoi(mtu);
                cJSON_AddNumberToObject(interface, "MTU", mtu_value);
                free(mtu);
            }
        }
    }

    /* Add address information to the structure */

    if (cJSON_GetArraySize(ipv4_addr) > 0) {
        cJSON_AddItemToObject(ipv4, "address", ipv4_addr);
        if (cJSON_GetArraySize(ipv4_netmask) > 0) {
            cJSON_AddItemToObject(ipv4, "netmask", ipv4_netmask);
        } else {
            cJSON_Delete(ipv4_netmask);
        }
        if (cJSON_GetArraySize(ipv4_broadcast) > 0) {
            cJSON_AddItemToObject(ipv4, "broadcast", ipv4_broadcast);
        } else {
            cJSON_Delete(ipv4_broadcast);
        }

        /* Get Default Gateway */
        char *gateway;
        char *metric = NULL;
        char *end = NULL;

        gateway = get_default_gateway(iface_name);

        if (metric = end = strchr(gateway, '|'), metric) {
            metric++;
            cJSON_AddNumberToObject(ipv4, "metric", atoi(metric));
            *end = '\0';
        }

        cJSON_AddStringToObject(ipv4, "gateway", gateway);
        free(gateway);

        /* Get DHCP status for IPv4 */
        char *dhcp_v4;
        dhcp_v4 = check_dhcp(iface_name, AF_INET);
        cJSON_AddStringToObject(ipv4, "DHCP", dhcp_v4);
        free(dhcp_v4);

        cJSON_AddItemToObject(interface, "IPv4", ipv4);

    } else {
        cJSON_Delete(ipv4_addr);
        cJSON_Delete(ipv4_netmask);
        cJSON_Delete(ipv4_broadcast);
        cJSON_Delete(ipv4);
    }

    if (cJSON_GetArraySize(ipv6_addr) > 0) {
        cJSON_AddItemToObject(ipv6, "address", ipv6_addr);
        if (cJSON_GetArraySize(ipv6_netmask) > 0) {
            cJSON_AddItemToObject(ipv6, "netmask", ipv6_netmask);
        } else {
            cJSON_Delete(ipv6_netmask);
        }
        if (cJSON_GetArraySize(ipv6_broadcast) > 0) {
            cJSON_AddItemToObject(ipv6, "broadcast", ipv6_broadcast);
        } else {
            cJSON_Delete(ipv6_broadcast);
        }

        /* Get DHCP status for IPv6 */
        char *dhcp_v6;
        dhcp_v6 = check_dhcp(iface_name, AF_INET6);
        cJSON_AddStringToObject(ipv6, "DHCP", dhcp_v6);
        free(dhcp_v6);

        cJSON_AddItemToObject(interface, "IPv6", ipv6);
    } else {
        cJSON_Delete(ipv6_addr);
        cJSON_Delete(ipv6_netmask);
        cJSON_Delete(ipv6_broadcast);
        cJSON_Delete(ipv6);
    }

}

#endif /* __linux__ */

#if defined(__linux__) || defined(__MACH__) || defined (__FreeBSD__) || defined (__OpenBSD__)
int getIfaceslist(char **ifaces_list, struct ifaddrs *ifaddr){

    int found;
    struct ifaddrs *ifa;
    int i = 0, size = 0;

    for (ifa = ifaddr; ifa; ifa = ifa->ifa_next){
        found = 0;
        for (i=0; i<=size; i++){
            if (!ifaces_list[i]){
                if (ifa->ifa_flags & IFF_LOOPBACK)
                    found = 1;

                break;

            }else if (!strcmp(ifaces_list[i], ifa->ifa_name)){
                    found = 1;
                    break;
            }
        }
        if (!found){
            os_calloc(IFNAME_LENGTH, sizeof(char), ifaces_list[size]);
            strncpy(ifaces_list[size], ifa->ifa_name, IFNAME_LENGTH - 1);
            ifaces_list[size][IFNAME_LENGTH - 1] = '\0';
            size++;
        }
    }

    return size;

}

#endif<|MERGE_RESOLUTION|>--- conflicted
+++ resolved
@@ -1626,13 +1626,8 @@
 
 }
 
-<<<<<<< HEAD
-void getNetworkIface(cJSON *object, char *iface_name, struct ifaddrs *ifaddr){
-
-=======
 void getNetworkIface_linux(cJSON *object, char *iface_name, struct ifaddrs *ifaddr){
-    
->>>>>>> 506f1fcf
+
     struct ifaddrs *ifa;
     int k = 0;
     int family = 0;
