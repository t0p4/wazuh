--- conflicted
+++ resolved
@@ -586,11 +586,7 @@
     }
 
     for (agents_it = agents, i = 0; agents_it && i < max; agents_it = agents_it->prev, i++) {
-<<<<<<< HEAD
-=======
-        vu_processed_alerts *alerts_queue = NULL;
         time_t start = time(NULL);
->>>>>>> 38893cd7
 
         if (!agents_it->info) {
             continue;
