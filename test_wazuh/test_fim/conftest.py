--- conflicted
+++ resolved
@@ -16,27 +16,13 @@
                                  write_wazuh_conf)
 
 
-# variables
-
-<<<<<<< HEAD
-test_directories = [os.path.join('/', 'testdir1'), os.path.join('/', 'testdir2')]
-wazuh_log_monitor = FileMonitor(LOG_FILE_PATH)
-testdir1, testdir2 = test_directories
-=======
-    yield
-    # Remove created folders
-    for test_dir in test_directories:
-        shutil.rmtree(test_dir, ignore_errors=True)
->>>>>>> 3a3d6024
-
-
 # functions
 
-def restart_wazuh():
+def restart_wazuh(request):
     # Reset ossec.log and start a new monitor
     truncate_file(LOG_FILE_PATH)
     file_monitor = FileMonitor(LOG_FILE_PATH)
-    # setattr(request.module, 'wazuh_log_monitor', file_monitor)
+    setattr(request.module, 'wazuh_log_monitor', file_monitor)
 
     # Restart Wazuh and wait for the command to end
     p = subprocess.Popen(["service", "wazuh-manager", "restart"])
@@ -68,14 +54,17 @@
     set_wazuh_conf(test_environment.new_conf)
 
     # create test directories
+    test_directories = getattr(request.module, 'test_directories')
     for test_dir in test_directories:
         os.mkdir(test_dir)
 
     yield
 
-    # remove created folders
-    for test_dir in test_directories:
-        shutil.rmtree(test_dir)
+    # remove created folders (parents)
+    parent_directories = set([os.path.join('/', test_dir.split('/')[1]) for
+                              test_dir in test_directories])
+    for parent_directory in parent_directories:
+        shutil.rmtree(parent_directory)
     # restore previous configuration
     write_wazuh_conf(test_environment.backup_conf)
-    restart_wazuh()+    restart_wazuh(request)