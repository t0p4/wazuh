--- conflicted
+++ resolved
@@ -59,11 +59,7 @@
     (testdir2, 'testfile', 'w', ""),
     (testdir2, "btestfile", "wb", b"")
 ])
-<<<<<<< HEAD
 def test_regular_file(folder, filename, mode, content, configure_environment):
-=======
-def test_regular_file(folder, filename, mode, content, configure_environment, restart_wazuh):
->>>>>>> 8d024d30
     """Checks if a regular file creation is detected by syscheck"""
     # Create text files
     with open(os.path.join(folder, filename), mode) as f:
