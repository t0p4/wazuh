# Copyright (C) 2015-2019, Wazuh Inc.
# Created by Wazuh, Inc. <info@wazuh.com>.
# This program is free software; you can redistribute it and/or modify it under the terms of GPLv2

import os

import pytest

from wazuh_testing.fim import LOG_FILE_PATH, regular_file_cud
from wazuh_testing.tools import (FileMonitor, check_apply_test,
                                 load_wazuh_configurations)


# variables

test_data_path = os.path.join(os.path.dirname(os.path.realpath(__file__)), 'data')
configurations_path = os.path.join(test_data_path, 'wazuh_conf.yaml')
test_directories = [os.path.join('/', 'testdir1')]
testdir1 = test_directories[0]

file_list = []
for i in range(10000):
    file_list.append(f'regular_{i}')

wazuh_log_monitor = FileMonitor(LOG_FILE_PATH)

# configurations

configurations = load_wazuh_configurations(configurations_path, __name__,
                                           params=[{'FIM_MODE': {'realtime': 'yes'}},
                                                   {'FIM_MODE': {'whodata': 'yes'}}
                                                   ],
                                           metadata=[{'fim_mode': 'realtime'},
                                                     {'fim_mode': 'whodata'}
                                                     ]
                                           )


# fixtures

@pytest.fixture(scope='module', params=configurations)
def get_configuration(request):
    """Get configurations from the module."""
    return request.param


# tests

@pytest.mark.benchmark
@pytest.mark.parametrize('files, folder, tags_to_apply', [
    (file_list[0:10], testdir1, {'ossec_benchmark'}),
    (file_list[0:100], testdir1, {'ossec_benchmark'}),
    (file_list[0:1000], testdir1, {'ossec_benchmark'}),
    (file_list, testdir1, {'ossec_benchmark'})
])
<<<<<<< HEAD
def test_benchmark_regular_files(n_regular, folder, is_scheduled,
                                 tags_to_apply, get_configuration,
                                 configure_environment, restart_syscheckd,
=======
def test_benchmark_regular_files(files, folder, tags_to_apply, get_configuration,
                                 configure_environment, restart_wazuh,
>>>>>>> 7a0d3784
                                 wait_for_initial_scan):
    """Checks syscheckd detects a minimum volume of file changes (add, modify, delete)"""
    check_apply_test(tags_to_apply, get_configuration['tags'])
    min_timeout = 30

    regular_file_cud(folder, wazuh_log_monitor, file_list=files,
                     min_timeout=min_timeout, triggers_event=True)<|MERGE_RESOLUTION|>--- conflicted
+++ resolved
@@ -53,14 +53,8 @@
     (file_list[0:1000], testdir1, {'ossec_benchmark'}),
     (file_list, testdir1, {'ossec_benchmark'})
 ])
-<<<<<<< HEAD
-def test_benchmark_regular_files(n_regular, folder, is_scheduled,
-                                 tags_to_apply, get_configuration,
+def test_benchmark_regular_files(files, folder, tags_to_apply, get_configuration,
                                  configure_environment, restart_syscheckd,
-=======
-def test_benchmark_regular_files(files, folder, tags_to_apply, get_configuration,
-                                 configure_environment, restart_wazuh,
->>>>>>> 7a0d3784
                                  wait_for_initial_scan):
     """Checks syscheckd detects a minimum volume of file changes (add, modify, delete)"""
     check_apply_test(tags_to_apply, get_configuration['tags'])
